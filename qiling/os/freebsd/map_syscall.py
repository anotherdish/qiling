#!/usr/bin/env python3
#
# Cross Platform and Multi Architecture Advanced Binary Emulation Framework
#

from qiling.const import QL_ARCH
from qiling.os.posix.posix import SYSCALL_PREF

def map_syscall(ql, syscall_num):
<<<<<<< HEAD
    for k,v in syscall_table.items():
        
        if ql.archtype == QL_ARCH.X8664 and v == syscall_num:
            return "ql_syscall_" + k
# From /sys/sys/syscall.h
=======
    if ql.archtype == QL_ARCH.X8664:
        for k, v in syscall_table.items():
            if v == syscall_num:
                return f'{SYSCALL_PREF}{k}'

>>>>>>> 633f09e4
syscall_table = {
    "syscall": (0),
    "exit": (1),
    "fork": (2),
    "read": (3),
    "write": (4),
    "open": (5),
    "close": (6),
    "wait4": (7),
    "link": (9),
    "unlink": (10),
    "chdir": (12),
    "fchdir": (13),
    "freebsd11_mknod": (14),
    "chmod": (15),
    "chown": (16),
    "break": (17),
    "getpid": (20),
    "mount": (21),
    "unmount": (22),
    "setuid": (23),
    "getuid": (24),
    "geteuid": (25),
    "ptrace": (26),
    "recvmsg": (27),
    "sendmsg": (28),
    "recvfrom": (29),
    "accept": (30),
    "getpeername": (31),
    "getsockname": (32),
    "access": (33),
    "chflags": (34),
    "fchflags": (35),
    "sync": (36),
    "kill": (37),
    "getppid": (39),
    "dup": (41),
    "freebsd10_pipe": (42),
    "getegid": (43),
    "profil": (44),
    "ktrace": (45),
    "getgid": (47),
    "getlogin": (49),
    "setlogin": (50),
    "acct": (51),
    "sigaltstack": (53),
    "ioctl": (54),
    "reboot": (55),
    "revoke": (56),
    "symlink": (57),
    "readlink": (58),
    "execve": (59),
    "umask": (60),
    "chroot": (61),
    "msync": (65),
    "vfork": (66),
    "sbrk": (69),
    "sstk": (70),
    "freebsd11_vadvise": (72),
    "munmap": (73),
    "mprotect": (74),
    "madvise": (75),
    "mincore": (78),
    "getgroups": (79),
    "setgroups": (80),
    "getpgrp": (81),
    "setpgid": (82),
    "setitimer": (83),
    "swapon": (85),
    "getitimer": (86),
    "getdtablesize": (89),
    "dup2": (90),
    "fcntl": (92),
    "select": (93),
    "fsync": (95),
    "setpriority": (96),
    "socket": (97),
    "connect": (98),
    "getpriority": (100),
    "bind": (104),
    "setsockopt": (105),
    "listen": (106),
    "gettimeofday": (116),
    "getrusage": (117),
    "getsockopt": (118),
    "readv": (120),
    "writev": (121),
    "settimeofday": (122),
    "fchown": (123),
    "fchmod": (124),
    "setreuid": (126),
    "setregid": (127),
    "rename": (128),
    "flock": (131),
    "mkfifo": (132),
    "sendto": (133),
    "shutdown": (134),
    "socketpair": (135),
    "mkdir": (136),
    "rmdir": (137),
    "utimes": (138),
    "adjtime": (140),
    "setsid": (147),
    "quotactl": (148),
    "nlm_syscall": (154),
    "nfssvc": (155),
    "lgetfh": (160),
    "getfh": (161),
    "sysarch": (165),
    "rtprio": (166),
    "semsys": (169),
    "msgsys": (170),
    "shmsys": (171),
    "setfib": (175),
    "ntp_adjtime": (176),
    "setgid": (181),
    "setegid": (182),
    "seteuid": (183),
    "freebsd11_stat": (188),
    "freebsd11_fstat": (189),
    "freebsd11_lstat": (190),
    "pathconf": (191),
    "fpathconf": (192),
    "getrlimit": (194),
    "setrlimit": (195),
    "freebsd11_getdirentries": (196),
    "__syscall": (198),
    "__sysctl": (202),
    "mlock": (203),
    "munlock": (204),
    "undelete": (205),
    "futimes": (206),
    "getpgid": (207),
    "poll": (209),
    "freebsd7___semctl": (220),
    "semget": (221),
    "semop": (222),
    "freebsd7_msgctl": (224),
    "msgget": (225),
    "msgsnd": (226),
    "msgrcv": (227),
    "shmat": (228),
    "freebsd7_shmctl": (229),
    "shmdt": (230),
    "shmget": (231),
    "clock_gettime": (232),
    "clock_settime": (233),
    "clock_getres": (234),
    "ktimer_create": (235),
    "ktimer_delete": (236),
    "ktimer_settime": (237),
    "ktimer_gettime": (238),
    "ktimer_getoverrun": (239),
    "nanosleep": (240),
    "ffclock_getcounter": (241),
    "ffclock_setestimate": (242),
    "ffclock_getestimate": (243),
    "clock_nanosleep": (244),
    "clock_getcpuclockid2": (247),
    "ntp_gettime": (248),
    "minherit": (250),
    "rfork": (251),
    "issetugid": (253),
    "lchown": (254),
    "aio_read": (255),
    "aio_write": (256),
    "lio_listio": (257),
    "freebsd11_getdents": (272),
    "lchmod": (274),
    "lutimes": (276),
    "freebsd11_nstat": (278),
    "freebsd11_nfstat": (279),
    "freebsd11_nlstat": (280),
    "preadv": (289),
    "pwritev": (290),
    "fhopen": (298),
    "freebsd11_fhstat": (299),
    "modnext": (300),
    "modstat": (301),
    "modfnext": (302),
    "modfind": (303),
    "kldload": (304),
    "kldunload": (305),
    "kldfind": (306),
    "kldnext": (307),
    "kldstat": (308),
    "kldfirstmod": (309),
    "getsid": (310),
    "setresuid": (311),
    "setresgid": (312),
    "aio_return": (314),
    "aio_suspend": (315),
    "aio_cancel": (316),
    "aio_error": (317),
    "yield": (321),
    "mlockall": (324),
    "munlockall": (325),
    "__getcwd": (326),
    "sched_setparam": (327),
    "sched_getparam": (328),
    "sched_setscheduler": (329),
    "sched_getscheduler": (330),
    "sched_yield": (331),
    "sched_get_priority_max": (332),
    "sched_get_priority_min": (333),
    "sched_rr_get_interval": (334),
    "utrace": (335),
    "kldsym": (337),
    "jail": (338),
    "nnpfs_syscall": (339),
    "sigprocmask": (340),
    "sigsuspend": (341),
    "sigpending": (343),
    "sigtimedwait": (345),
    "sigwaitinfo": (346),
    "__acl_get_file": (347),
    "__acl_set_file": (348),
    "__acl_get_fd": (349),
    "__acl_set_fd": (350),
    "__acl_delete_file": (351),
    "__acl_delete_fd": (352),
    "__acl_aclcheck_file": (353),
    "__acl_aclcheck_fd": (354),
    "extattrctl": (355),
    "extattr_set_file": (356),
    "extattr_get_file": (357),
    "extattr_delete_file": (358),
    "aio_waitcomplete": (359),
    "getresuid": (360),
    "getresgid": (361),
    "kqueue": (362),
    "freebsd11_kevent": (363),
    "extattr_set_fd": (371),
    "extattr_get_fd": (372),
    "extattr_delete_fd": (373),
    "__setugid": (374),
    "eaccess": (376),
    "afs3_syscall": (377),
    "nmount": (378),
    "__mac_get_proc": (384),
    "__mac_set_proc": (385),
    "__mac_get_fd": (386),
    "__mac_get_file": (387),
    "__mac_set_fd": (388),
    "__mac_set_file": (389),
    "kenv": (390),
    "lchflags": (391),
    "uuidgen": (392),
    "sendfile": (393),
    "mac_syscall": (394),
    "freebsd11_getfsstat": (395),
    "freebsd11_statfs": (396),
    "freebsd11_fstatfs": (397),
    "freebsd11_fhstatfs": (398),
    "ksem_close": (400),
    "ksem_post": (401),
    "ksem_wait": (402),
    "ksem_trywait": (403),
    "ksem_init": (404),
    "ksem_open": (405),
    "ksem_unlink": (406),
    "ksem_getvalue": (407),
    "ksem_destroy": (408),
    "__mac_get_pid": (409),
    "__mac_get_link": (410),
    "__mac_set_link": (411),
    "extattr_set_link": (412),
    "extattr_get_link": (413),
    "extattr_delete_link": (414),
    "__mac_execve": (415),
    "sigaction": (416),
    "sigreturn": (417),
    "getcontext": (421),
    "setcontext": (422),
    "swapcontext": (423),
    "swapoff": (424),
    "__acl_get_link": (425),
    "__acl_set_link": (426),
    "__acl_delete_link": (427),
    "__acl_aclcheck_link": (428),
    "sigwait": (429),
    "thr_create": (430),
    "thr_exit": (431),
    "thr_self": (432),
    "thr_kill": (433),
    "jail_attach": (436),
    "extattr_list_fd": (437),
    "extattr_list_file": (438),
    "extattr_list_link": (439),
    "ksem_timedwait": (441),
    "thr_suspend": (442),
    "thr_wake": (443),
    "kldunloadf": (444),
    "audit": (445),
    "auditon": (446),
    "getauid": (447),
    "setauid": (448),
    "getaudit": (449),
    "setaudit": (450),
    "getaudit_addr": (451),
    "setaudit_addr": (452),
    "auditctl": (453),
    "_umtx_op": (454),
    "thr_new": (455),
    "sigqueue": (456),
    "kmq_open": (457),
    "kmq_setattr": (458),
    "kmq_timedreceive": (459),
    "kmq_timedsend": (460),
    "kmq_notify": (461),
    "kmq_unlink": (462),
    "abort2": (463),
    "thr_set_name": (464),
    "aio_fsync": (465),
    "rtprio_thread": (466),
    "sctp_peeloff": (471),
    "sctp_generic_sendmsg": (472),
    "sctp_generic_sendmsg_iov": (473),
    "sctp_generic_recvmsg": (474),
    "pread": (475),
    "pwrite": (476),
    "mmap": (477),
    "lseek": (478),
    "truncate": (479),
    "ftruncate": (480),
    "thr_kill2": (481),
    "shm_open": (482),
    "shm_unlink": (483),
    "cpuset": (484),
    "cpuset_setid": (485),
    "cpuset_getid": (486),
    "cpuset_getaffinity": (487),
    "cpuset_setaffinity": (488),
    "faccessat": (489),
    "fchmodat": (490),
    "fchownat": (491),
    "fexecve": (492),
    "freebsd11_fstatat": (493),
    "futimesat": (494),
    "linkat": (495),
    "mkdirat": (496),
    "mkfifoat": (497),
    "freebsd11_mknodat": (498),
    "openat": (499),
    "readlinkat": (500),
    "renameat": (501),
    "symlinkat": (502),
    "unlinkat": (503),
    "posix_openpt": (504),
    "gssd_syscall": (505),
    "jail_get": (506),
    "jail_set": (507),
    "jail_remove": (508),
    "closefrom": (509),
    "__semctl": (510),
    "msgctl": (511),
    "shmctl": (512),
    "lpathconf": (513),
    "__cap_rights_get": (515),
    "cap_enter": (516),
    "cap_getmode": (517),
    "pdfork": (518),
    "pdkill": (519),
    "pdgetpid": (520),
    "pselect": (522),
    "getloginclass": (523),
    "setloginclass": (524),
    "rctl_get_racct": (525),
    "rctl_get_rules": (526),
    "rctl_get_limits": (527),
    "rctl_add_rule": (528),
    "rctl_remove_rule": (529),
    "posix_fallocate": (530),
    "posix_fadvise": (531),
    "wait6": (532),
    "cap_rights_limit": (533),
    "cap_ioctls_limit": (534),
    "cap_ioctls_get": (535),
    "cap_fcntls_limit": (536),
    "cap_fcntls_get": (537),
    "bindat": (538),
    "connectat": (539),
    "chflagsat": (540),
    "accept4": (541),
    "pipe2": (542),
    "aio_mlock": (543),
    "procctl": (544),
    "ppoll": (545),
    "futimens": (546),
    "utimensat": (547),
    "fdatasync": (550),
    "fstat": (551),
    "fstatat": (552),
    "fhstat": (553),
    "getdirentries": (554),
    "statfs": (555),
    "fstatfs": (556),
    "getfsstat": (557),
    "fhstatfs": (558),
    "mknodat": (559),
    "kevent": (560),
    "cpuset_getdomain": (561),
    "cpuset_setdomain": (562),
    "getrandom": (563),
    "getfhat": (564),
    "fhlink": (565),
    "fhlinkat": (566),
    "fhreadlink": (567),
    "__sysctlbyname": (570),
    "close_range": (575),
    "MAXSYSCALL": (576),
}<|MERGE_RESOLUTION|>--- conflicted
+++ resolved
@@ -7,19 +7,11 @@
 from qiling.os.posix.posix import SYSCALL_PREF
 
 def map_syscall(ql, syscall_num):
-<<<<<<< HEAD
-    for k,v in syscall_table.items():
-        
-        if ql.archtype == QL_ARCH.X8664 and v == syscall_num:
-            return "ql_syscall_" + k
-# From /sys/sys/syscall.h
-=======
     if ql.archtype == QL_ARCH.X8664:
         for k, v in syscall_table.items():
             if v == syscall_num:
                 return f'{SYSCALL_PREF}{k}'
 
->>>>>>> 633f09e4
 syscall_table = {
     "syscall": (0),
     "exit": (1),

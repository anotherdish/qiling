--- conflicted
+++ resolved
@@ -93,13 +93,6 @@
             if (self.ql.stack_size == 0):
                 self.ql.stack_size = self.QL_LINUX_PREDEFINE_STACKSIZE
             self.ql.mem.map(self.ql.stack_address, self.ql.stack_size)
-<<<<<<< HEAD
-=======
-            self.loader = ELFLoader(self.ql.path, self.ql)
-            if self.loader.load_with_ld(self.ql, self.ql.stack_address + self.ql.stack_size, argv = self.ql.argv, env = self.ql.env):
-                raise QlErrorFileType("Unsupported FileType")
-            self.ql.stack_address  = (int(self.ql.new_stack))
->>>>>>> 21a9e729
 
         ql_setup_output(self.ql)
 

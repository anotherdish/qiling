--- conflicted
+++ resolved
@@ -93,17 +93,9 @@
     def hook_syscall(self, int= None, intno= None):
         return self.load_syscall(intno)
 
-<<<<<<< HEAD
-    def hook_intr(self, int= None, intno= None):
-        if self.ql.archtype== QL_ARCH.MIPS32:   
-            if intno != 0x11:
-                raise QlErrorExecutionStop("[!] got interrupt 0x%x ???" %intno) 
-
     def add_function_hook(self, fn, cb, userdata = None):
         self.fh_tmp.append((fn, cb, userdata))
 
-=======
->>>>>>> cc9dc7d8
     def run(self):
         for fn, cb, userdata in self.fh_tmp:
             self.fh.add_function_hook(fn, cb, userdata)

#!/usr/bin/env python3
# 
# Cross Platform and Multi Architecture Advanced Binary Emulation Framework
# Built on top of Unicorn emulator (www.unicorn-engine.org)
from Registry import Registry

# ERRORS CODE
# https://docs.microsoft.com/en-us/windows/win32/debug/system-error-codes--0-499-
ERROR_SUCCESS = 0x0
ERROR_INVALID_FUNCTION = 0x1
ERROR_FILE_NOT_FOUND = 0x2
ERROR_PATH_NOT_FOUND = 0x3
ERROR_INVALID_PARAMETER = 0x57
ERROR_OLD_WIN_VERSION = 0X47E
ERROR_INSUFFICIENT_BUFFER = 0x7A
ERROR_MORE_DATA = 0xEA
ERROR_INVALID_HANDLE = 0x6
# ...

# https://docs.microsoft.com/en-us/openspecs/windows_protocols/ms-erref/596a1078-e883-4972-9bbc-49e60bebca55
STATUS_SUCCESS = 0
# ...
STATUS_INFO_LENGTH_MISMATCH = 0xC0000004
STATUS_INVALID_PARAMETER = 0xC000000D
STATUS_INVALID_HANDLE = 0xC0000008
STATUS_PORT_NOT_SET = 0xC0000353
# ...

INVALID_HANDLE_VALUE = -1

STD_INPUT_HANDLE = 0xfffffff6
STD_OUTPUT_HANDLE = 0xfffffff5
STD_ERROR_HANDLE = 0xfffffff4

# Registry Type

# Predefined Keys
REG_KEYS = {
    0x80000000: "HKEY_CLASSES_ROOT",
    0x80000005: "HKEY_CURRENT_CONFIG",
    0x80000001: "HKEY_CURRENT_USER",
    0x80000007: "HKEY_CURRENT_USER_LOCAL_SETTINGS",
    0x80000002: "HKEY_LOCAL_MACHINE",
    0x80000004: "HKEY_PERFORMANCE_DATA",
    0x80000060: "HKEY_PERFORMANCE_NLSTEXT",
    0x80000050: "HKEY_PERFORMANCE_TEXT",
    0x80000003: "HKEY_USERS"
}

REG_TYPES = {
    "REG_NONE": Registry.RegNone,
    "REG_SZ": Registry.RegSZ,
    "REG_EXPAND_SZ": Registry.RegExpandSZ,
    "REG_BINARY": Registry.RegBin,
    "REG_DWORD": Registry.RegDWord,
    "REG_DWORD_BIG_ENDIAN": Registry.RegBigEndian,
    "REG_LINK": Registry.RegLink,
    "REG_MULTI_SZ": Registry.RegMultiSZ,
    "REG_RESOURCE_LIST": Registry.RegResourceList,
    "REG_FULL_RESOURCE_DESCRIPTOR": Registry.RegFullResourceDescriptor,
    "REG_RESOURCE_REQUIREMENTS_LIST": Registry.RegResourceRequirementsList,
    "REG_QWORD": Registry.RegQWord,

    Registry.RegNone: "REG_NONE",
    Registry.RegSZ: "REG_SZ",
    Registry.RegExpandSZ: "REG_EXPAND_SZ",
    Registry.RegBin: "REG_BINARY",
    Registry.RegDWord: "REG_DWORD",
    Registry.RegBigEndian: "REG_DWORD_BIG_ENDIAN",
    Registry.RegLink: "REG_LINK",
    Registry.RegMultiSZ: "REG_MULTI_SZ",
    Registry.RegResourceList: "REG_RESOURCE_LIST",
    Registry.RegFullResourceDescriptor: "REG_FULL_RESOURCE_DESCRIPTOR",
    Registry.RegResourceRequirementsList: "REG_RESOURCE_REQUIREMENTS_LIST",
    Registry.RegQWord: "REG_QWORD"
}

RTL_MAXIMUM_ATOM_LENGTH = 255
RTL_USER_PROCESS_PARAMETERS_NORMALIZED = 0x01
RTL_USER_PROCESS_PARAMETERS_PROFILE_USER = 0x02
RTL_USER_PROCESS_PARAMETERS_PROFILE_KERNEL = 0x04
RTL_USER_PROCESS_PARAMETERS_PROFILE_SERVER = 0x08
RTL_USER_PROCESS_PARAMETERS_UNKNOWN = 0x10
RTL_USER_PROCESS_PARAMETERS_RESERVE_1MB = 0x20
RTL_USER_PROCESS_PARAMETERS_RESERVE_16MB = 0x40
RTL_USER_PROCESS_PARAMETERS_CASE_SENSITIVE = 0x80
RTL_USER_PROCESS_PARAMETERS_DISABLE_HEAP_CHECKS = 0x100
RTL_USER_PROCESS_PARAMETERS_PROCESS_OR_1 = 0x200
RTL_USER_PROCESS_PARAMETERS_PROCESS_OR_2 = 0x400
RTL_USER_PROCESS_PARAMETERS_PRIVATE_DLL_PATH = 0x1000
RTL_USER_PROCESS_PARAMETERS_LOCAL_DLL_PATH = 0x2000
RTL_USER_PROCESS_PARAMETERS_IMAGE_KEY_MISSING = 0x4000
RTL_USER_PROCESS_PARAMETERS_NX = 0x20000
RTL_MAX_DRIVE_LETTERS = 32
RTL_DRIVE_LETTER_VALID = 0x0001
# EXCEPTION_CHAIN_END = ((PEXCEPTION_REGISTRATION_RECORD)-1)
SEM_FAILCRITICALERRORS = 0x0001
SEM_NOGPFAULTERRORBOX = 0x0002
SEM_NOALIGNMENTFAULTEXCEPT = 0x0004
SEM_NOOPENFILEERRORBOX = 0x8000
RTL_SEM_FAILCRITICALERRORS = (SEM_FAILCRITICALERRORS << 4)
RTL_SEM_NOGPFAULTERRORBOX = (SEM_NOGPFAULTERRORBOX << 4)
RTL_SEM_NOALIGNMENTFAULTEXCEPT = (SEM_NOALIGNMENTFAULTEXCEPT << 4)
RTL_RANGE_LIST_ADD_IF_CONFLICT = 0x00000001
RTL_RANGE_LIST_ADD_SHARED = 0x00000002
RTL_RANGE_SHARED = 0x01
RTL_RANGE_CONFLICT = 0x02
RTL_ACTIVATION_CONTEXT_STACK_FRAME_FLAG_RELEASE_ON_DEACTIVATION = 0x01
RTL_ACTIVATION_CONTEXT_STACK_FRAME_FLAG_NO_DEACTIVATE = 0x02
RTL_ACTIVATION_CONTEXT_STACK_FRAME_FLAG_ON_FREE_LIST = 0x04
RTL_ACTIVATION_CONTEXT_STACK_FRAME_FLAG_HEAP_ALLOCATED = 0x08
RTL_ACTIVATION_CONTEXT_STACK_FRAME_FLAG_NOT_REALLY_ACTIVATED = 0x10
RTL_ACTIVATION_CONTEXT_STACK_FRAME_FLAG_ACTIVATED = 0x20
RTL_ACTIVATION_CONTEXT_STACK_FRAME_FLAG_DEACTIVATED = 0x40
RTL_CALLER_ALLOCATED_ACTIVATION_CONTEXT_STACK_FRAME_FORMAT_WHISTLER = 0x01
RTL_ACTIVATE_ACTIVATION_CONTEXT_EX_FLAG_RELEASE_ON_STACK_DEALLOCATION = 0x01
RTL_DEACTIVATE_ACTIVATION_CONTEXT_FLAG_FORCE_EARLY_DEACTIVATION = 0x01
RTL_QUERY_ACTIVATION_CONTEXT_FLAG_USE_ACTIVE_ACTIVATION_CONTEXT = 0x01
RTL_QUERY_ACTIVATION_CONTEXT_FLAG_IS_HMODULE = 0x02
RTL_QUERY_ACTIVATION_CONTEXT_FLAG_IS_ADDRESS = 0x04
RTL_QUERY_ACTIVATION_CONTEXT_FLAG_NO_ADDREF = 0x80000000
HEAP_SETTABLE_USER_VALUE = 0x00000100
HEAP_SETTABLE_USER_FLAG1 = 0x00000200
HEAP_SETTABLE_USER_FLAG2 = 0x00000400
HEAP_SETTABLE_USER_FLAG3 = 0x00000800
HEAP_SETTABLE_USER_FLAGS = 0x00000E00
HEAP_CLASS_0 = 0x00000000
HEAP_CLASS_1 = 0x00001000
HEAP_CLASS_2 = 0x00002000
HEAP_CLASS_3 = 0x00003000
HEAP_CLASS_4 = 0x00004000
HEAP_CLASS_5 = 0x00005000
HEAP_CLASS_6 = 0x00006000
HEAP_CLASS_7 = 0x00007000
HEAP_CLASS_8 = 0x00008000
HEAP_CLASS_MASK = 0x0000F000
HEAP_FLAG_PAGE_ALLOCS = 0x01000000
HEAP_PROTECTION_ENABLED = 0x02000000
HEAP_BREAK_WHEN_OUT_OF_VM = 0x04000000
HEAP_NO_ALIGNMENT = 0x08000000
HEAP_CAPTURE_STACK_BACKTRACES = 0x08000000
HEAP_SKIP_VALIDATION_CHECKS = 0x10000000
HEAP_VALIDATE_ALL_ENABLED = 0x20000000
HEAP_VALIDATE_PARAMETERS_ENABLED = 0x40000000
HEAP_LOCK_USER_ALLOCATED = 0x80000000
# HEAP_CREATE_VALID_MASK
RTL_REGISTRY_ABSOLUTE = 0
RTL_REGISTRY_SERVICES = 1
RTL_REGISTRY_CONTROL = 2
RTL_REGISTRY_WINDOWS_NT = 3
RTL_REGISTRY_DEVICEMAP = 4
RTL_REGISTRY_USER = 5
RTL_REGISTRY_MAXIMUM = 6
RTL_REGISTRY_HANDLE = 0x40000000
RTL_REGISTRY_OPTIONAL = 0x80000000
RTL_QUERY_REGISTRY_SUBKEY = 0x00000001
RTL_QUERY_REGISTRY_TOPKEY = 0x00000002
RTL_QUERY_REGISTRY_REQUIRED = 0x00000004
RTL_QUERY_REGISTRY_NOVALUE = 0x00000008
RTL_QUERY_REGISTRY_NOEXPAND = 0x00000010
RTL_QUERY_REGISTRY_DIRECT = 0x00000020
RTL_QUERY_REGISTRY_DELETE = 0x00000040
VER_MINORVERSION = 0x0000001
VER_MAJORVERSION = 0x0000002
VER_BUILDNUMBER = 0x0000004
VER_PLATFORMID = 0x0000008
VER_SERVICEPACKMINOR = 0x0000010
VER_SERVICEPACKMAJOR = 0x0000020
VER_SUITENAME = 0x0000040
VER_PRODUCT_TYPE = 0x0000080
VER_PLATFORM_WIN32s = 0
VER_PLATFORM_WIN32_WINDOWS = 1
VER_PLATFORM_WIN32_NT = 2
VER_EQUAL = 1
VER_GREATER = 2
VER_GREATER_EQUAL = 3
VER_LESS = 4
VER_LESS_EQUAL = 5
VER_AND = 6
VER_OR = 7
VER_CONDITION_MASK = 7
VER_NUM_BITS_PER_CONDITION_MASK = 3
TIME_ZONE_ID_UNKNOWN = 0
TIME_ZONE_ID_STANDARD = 1
TIME_ZONE_ID_DAYLIGHT = 2
MAX_PATH = 260
RTL_CRITSECT_TYPE = 0
RTL_RESOURCE_TYPE = 1
RTL_ACQUIRE_PRIVILEGE_IMPERSONATE = 1
RTL_ACQUIRE_PRIVILEGE_PROCESS = 2
MESSAGE_RESOURCE_UNICODE = 0x0001
MAXIMUM_LEADBYTES = 12
RTL_DEBUG_QUERY_MODULES = 0x01
RTL_DEBUG_QUERY_BACKTRACES = 0x02
RTL_DEBUG_QUERY_HEAPS = 0x04
RTL_DEBUG_QUERY_HEAP_TAGS = 0x08
RTL_DEBUG_QUERY_HEAP_BLOCKS = 0x10
RTL_DEBUG_QUERY_LOCKS = 0x20
RTL_HANDLE_VALID = 0x1
RTL_ATOM_IS_PINNED = 0x1
CS_LOCK_BIT = 0x1
CS_LOCK_BIT_V = 0x0
CS_LOCK_WAITER_WOKEN = 0x2
CS_LOCK_WAITER_INC = 0x4
# RTL_CONSTANT_LARGE_INTEGER(quad_part) = { { (quad_part), (quad_part)>>32 } }
# RTL_MAKE_LARGE_INTEGER(low_part, high_part) = { { (low_part), (high_part) } }
RTL_FLS_MAXIMUM_AVAILABLE = 128
RTL_RESOURCE_FLAG_LONG_TERM = 0x00000001
# UMSCTX_SCHEDULED_THREAD_MASK = (1 << UMSCTX_SCHEDULED_THREAD_BIT)
# UMSCTX_SUSPENDED_MASK = (1 << UMSCTX_SUSPENDED_BIT)
# UMSCTX_VOLATILE_CONTEXT_MASK = (1 << UMSCTX_VOLATILE_CONTEXT_BIT)
# UMSCTX_TERMINATED_MASK = (1 << UMSCTX_TERMINATED_BIT)
# UMSCTX_DEBUG_ACTIVE_MASK = (1 << UMSCTX_DEBUG_ACTIVE_BIT)
# UMSCTX_RUNNING_ON_SELF_THREAD_MASK = (1 << UMSCTX_RUNNING_ON_SELF_THREAD_BIT)
# UMSCTX_DENY_RUNNING_ON_SELF_THREAD_MASK = (1 << UMSCTX_DENY_RUNNING_ON_SELF_THREAD_BIT)


# File operation
GENERIC_ALL = 0x10000000
GENERIC_WRITE = 0x40000000
GENERIC_READ = 0x80000000
GENERIC_EXECUTE = 0x20000000

CREATE_NEW = 1
CREATE_ALWAYS = 2
OPEN_EXISTING = 3
OPEN_ALWAYS = 4
TRUNCATE_EXISTING = 5

# HRESULT values
S_OK = 0x00
S_FALSE = 0x01
E_ABORT = 0x80004004
E_ACCESSDENIED = 0x80070005
E_FAIL = 0x80004005
E_HANDLE = 0x80070006
E_INVALIDARG = 0x80070057
E_NOINTERFACE = 0x80004002
E_NOTIMPL = 0x80004001
E_OUTOFMEMORY = 0x8007000E
E_POINTER = 0x80004003
E_UNEXPECTED = 0x8000FFFF

# LOCALE values
# https://docs.microsoft.com/it-it/windows/win32/intl/locale-custom-constants
LOCALE_USER_DEFAULT = 0x0400
LOCALE_CUSTOM_DEFAULT = 0x0C00
LOCALE_CUSTOM_UI_DEFAULT = 0x1400
LOCALE_CUSTOM_UNSPECIFIED = 0x1000

LOCALE_EN_US = {
    # http://www.borgendale.com/locale/en_US.htm
    0x1004: "utf-8",
    0x1005: "\x00",
    0x1009: "1",
    "sName": "en_US",
    "xLocaleToken": "100210e9",
    "xWinLocale": "0409",
    "sEngLanguage": "English",
    "sEngCountry": "United States",
    "sCountry": "United States",
    "sLanguage": "English",
    "sNativeCtryName": "United States",
    "sLanguageID": "en",
    "sCountryID": "US",
    "iCountry": "1",
    "sAbbrevLangName": "ENU",
    "jISO3CountryName": "USA",
    "iCodepage": "437",
    "iAltCodepage": "850",
    "iAnsiCodepage": "1252",
    "sISOCodepage": "ISO8859-1",
    "iMacCodepage": "1275",
    "iEbcdicCodepage": "37",
    "sSetCodepage": "",
    "sKeyboard": "us",
    "sCollate": "",
    "sCurrency": "$",
    "sIntlSymbol": "USD",
    "iCurrency": 0,
    "iCurrDigits": 2,
    "iNegCurr": 0,
    "sMonDecimalSep": ".",
    "sMonThousandSep": ",",
    "sMonGrouping": "«3»",
    "iDigits": 2,
    "iNegNumber": 1,
    "sDecimal": ".",
    "sThousand": ",",
    "sGrouping": "«3»",
    "iLzero": 0,
    "iTLzero": 0,
    "sList": ",",
    "iMeasure": 1,
    "iPaper": 1,
    "iTime": 0,
    "iDate": 0,
    "sDate": "/",
    "sTime": ":",
    "sDateTime": "%a %b %e %H:%M:%S %Z %Y",
    "sShortDate": "%m/%d/%y",
    "sTimeFormat": "%I:%M:%S %p",
    "sLongDate": "%B %d, %Y",
    "wTimeFormat": "hh:mm:ss tt",
    "wShortDate": "MM/dd/yy",
    "wLongDate": "MMMM dd, yyyy",
    "iLDate": 0,
    "iCalendarType": 1,
    "iFirstDayOfWeek": 6,
    "iFirstWeekOfYear": 0,
    "iTimePrefix": 0,
    "s1159": "am",
    "s2359": "pm",
    "sDayName7": "Sunday",
    "sDayName1": "Monday",
    "sDayName2": "Tuesday",
    "sDayName3": "Wednesday",
    "sDayName4": "Thursday",
    "sDayName5": "Friday",
    "sDayName6": "Saturday",
    "sAbbrevDayName7": "Sun",
    "sAbbrevDayName1": "Mon",
    "sAbbrevDayName2": "Tue",
    "sAbbrevDayName3": "Wed",
    "sAbbrevDayName4": "Thu",
    "sAbbrevDayName5": "Fri",
    "sAbbrevDayName6": "Sat",
    "sMonthName1": "January",
    "sMonthName2": "February",
    "sMonthName3": "March",
    "sMonthName4": "April",
    "sMonthName5": "May",
    "sMonthName6": "June",
    "sMonthName7": "July",
    "sMonthName8": "August",
    "sMonthName9": "September",
    "sMonthName10": "October",
    "sMonthName11": "November",
    "sMonthName12": "December",
    "sAbbrevMonthName1": "Jan",
    "sAbbrevMonthName2": "Feb",
    "sAbbrevMonthName3": "Mar",
    "sAbbrevMonthName4": "Apr",
    "sAbbrevMonthName5": "May",
    "sAbbrevMonthName6": "Jun",
    "sAbbrevMonthName7": "Jul",
    "sAbbrevMonthName8": "Aug",
    "sAbbrevMonthName9": "Sep",
    "sAbbrevMonthName10": "Oct",
    "sAbbrevMonthName11": "Nov",
    "sAbbrevMonthName12": "Dec",
    "sYesString": "yes:y:Y",
    "sNoString": "no:n:N",
    "sNativeDigits": "0123456789",
    "sYesExpr": "^([yY]|[yY][eE][sS])",
    "sNoExpr": "^([nN]|[nN][oO])",
    "iUpperType": 0,
    "iUpperMissing": 0,
    "sPositiveSign": "",
    "sNegativeSign": "-",
    "sLeftNegative": "(",
    "sRightNegative": ")",
    "sDebit": "DB",
    "sCredit": "CR",
    "jPercentPattern": "#,##0%",
    "jPercentSign": "%",
    "jExponent": "E",
    "jFullTimeFormat": "HH:mm:ss 'o''''clock' z",
    "jLongTimeFormat": "HH:mm:ss z",
    "jShortTimeFormat": "HH:mm",
    "jFullDateFormat": "EEEE, MMMM d, yyyy",
    "jMediumDateFormat": "dd-MMM-yy",
    "jDateTimePattern": "{1} {0}"
}
LOCALE = {
    0x409: LOCALE_EN_US,
    "default": LOCALE_EN_US
}
# Code Page Identifiers
# https://docs.microsoft.com/en-us/windows/win32/intl/code-page-identifiers
OEM_US = 437

# SystemMetrics
# https://docs.microsoft.com/en-us/windows/win32/api/winuser/nf-winuser-getsystemmetrics
SM_ARRANGE = 56
SM_CLEANBOOT = 67
SM_CMONITORS = 80
SM_CMOUSEBUTTONS = 43
SM_CONVERTIBLESLATEMODE = 0x2003
SM_CXBORDER = 5
SM_CXCURSOR = 13
SM_CXDLGFRAME = 7
SM_CXDOUBLECLK = 36
SM_CXDRAG = 68
SM_CXEDGE = 45
SM_CXFIXEDFRAME = 7
SM_CXFOCUSBORDER = 83
SM_CXFRAME = 32
SM_CXFULLSCREEN = 16
SM_CXHSCROLL = 21
SM_CXHTHUMB = 10
SM_CXICON = 11
SM_CXICONSPACING = 38
SM_CXMAXIMIZED = 61
SM_CXMAXTRACK = 59
SM_CXMENUCHECK = 71
SM_CXMENUSIZE = 54
SM_CXMIN = 28
SM_CXMINIMIZED = 57
SM_CXMINSPACING = 47
SM_CXMINTRACK = 34
SM_CXPADDEDBORDER = 92
SM_CXSCREEN = 0
SM_CXSIZE = 30
SM_CXSIZEFRAME = 32
SM_CXSMICON = 49
SM_CXSMSIZE = 52
SM_CXVIRTUALSCREEN = 78
SM_CXVSCROLL = 2
SM_CYBORDER = 6
SM_CYCAPTION = 4
SM_CYCURSOR = 14
SM_CYDLGFRAME = 8
SM_CYDOUBLECLK = 37
SM_CYDRAG = 69
SM_CYEDGE = 46
SM_CYFIXEDFRAME = 8
SM_CYFOCUSBORDER = 84
SM_CYFRAME = 33
SM_CYFULLSCREEN = 17
SM_CYHSCROLL = 3
SM_CYICON = 12
# Got bored, will add more if is necessary


# VirtualKey Mappings
# https://docs.microsoft.com/it-it/windows/win32/inputdev/virtual-key-codes
# https://www.win.tue.nl/~aeb/linux/kbd/scancodes-1.html
MAPVK_VK_TO_VSC = {
    0x5b: 0x5b,
    0x10: 0x2a,
    0xa0: 0x2a,
    0xa1: 0x36,
    0x11: 0x1d,
    0x12: 0x38
}
# more to add, just inserted the necessary for a sample

MAP_VK = {
    0: MAPVK_VK_TO_VSC
}

# Crypt String Mappings
# https://docs.microsoft.com/en-us/windows/win32/api/wincrypt/nf-wincrypt-cryptstringtobinarya

CRYPT_STRING_BASE64HEADER = 0
CRYPT_STRING_BASE64 = 1
CRYPT_STRING_BINARY = 2
CRYPT_STRING_BASE64REQUESTHEADER = 3
# ...


# ShellApi Constants
# https://docs.microsoft.com/en-us/windows/win32/api/shellapi/nf-shellapi-shgetfileinfow

SHGFI_ADDOVERLAYS = 0x000000020
SHGFI_ATTR_SPECIFIED = 0x000020000
SHGFI_ATTRIBUTES = 0x000000800
SHGFI_DISPLAYNAME = 0x000000200
SHGFI_EXETYPE = 0x000002000
SHGFI_ICON = 0x000000100
SHGFI_ICONLOCATION = 0x000001000
SHGFI_LARGEICON = 0x000000000
# ...

# Tlhelp32 Constans
# https://docs.microsoft.com/en-us/windows/win32/api/tlhelp32/nf-tlhelp32-createtoolhelp32snapshot
TH32CS_INHERIT = 0x80000000
TH32CS_SNAPHEAPLIST = 0x00000001
TH32CS_SNAPMODULE = 0x00000008
TH32CS_SNAPMODULE32 = 0x00000010
TH32CS_SNAPPROCESS = 0x00000002
TH32CS_SNAPTHREAD = 0x00000004

# CSIDL Constants
# https://tarma.com/support/im9/using/symbols/functions/csidls.htm
# http://winbatch.hpdd.de/MyWbtHelp/other/CSIDL.txt
CSIDL_ADMINTOOLS = 0x30
CSIDL_ALTSTARTUP = 0x1D
CSIDL_APPDATA = 0x1A
CSIDL_BITBUCKET = 0x0A
CSIDL_CDBURN_AREA = 0x3B
CSIDL_COMMON_ADMINTOOLS = 0x2F
CSIDL_COMMON_ALTSTARTUP = 0x1E
CSIDL_COMMON_APPDATA = 0x23
# ...
CSIDL_FLAG_CREATE = 0x8000

# Show constants
# https://docs.microsoft.com/it-it/windows/win32/api/shellapi/nf-shellapi-shellexecutea
SW_HIDE = 0
SW_MAXIMIZE = 3
SW_MINIMIZE = 6
SW_RESTORE = 9
SW_SHOW = 5
SW_SHOWDEFAULT = 10
SW_SHOWMAXIMIZED = 3
SW_SHOWMINIMIZED = 2
SW_SHOWMINNOACTIVE = 7
SW_SHOWNA = 8
SW_SHOWNOACTIVATE = 4
SW_SHOWNORMAL = 1

# OsVersionInfoConstants
# https://docs.microsoft.com/it-it/windows/win32/api/winnt/ns-winnt-osversioninfoexa

VER_NT_DOMAIN_CONTROLLER = 0x0000002
VER_NT_SERVER = 0x0000003
VER_NT_WORKSTATION = 0x0000001

# major, minor, product
SYSTEMS_VERSION = {
    "1001": "Windows 10",
    "1000": "Windows Server 2016",

    "631": "Windows 8.1",
    "630": "Windows Server 2012 R2",

    "621": "Windows 8",
    "620": "Windows Server 2012",

    "611": "Windows 7",
    "610": "Windows Server 2008 R2",

    "601": "Windows Vista",
    "600": "Windows Server 2008",

    # ...

    "510": "Windows XP"
    # ...
}

# Mapper for ordinal syscalls
Mapper = {
    "shell32": {
        175: "SHGetSpecialFolderPathW"
    }
}

MAXUSHORT = 0xffff

<<<<<<< HEAD
# https://docs.microsoft.com/en-us/windows/win32/api/fileapi/nf-fileapi-getfiletype
FILE_TYPE_CHAR = 0x2
FILE_TYPE_DISK = 0x1
FILE_TYPE_PIPE = 0x3
FILE_TYPE_REMOTE = 0x800
FILE_TYPE_UNKNOWN = 0x0

# https://docs.microsoft.com/en-us/windows/win32/api/processthreadsapi/nf-processthreadsapi-isprocessorfeaturepresent
PF_XSAVE_ENABLED = 0x17
# ...


# https://docs.microsoft.com/en-us/windows/win32/procthread/zwqueryinformationprocess
ProcessBasicInformation = 0
ProcessDebugPort = 7
ProcessWow64Information = 26
ProcessImageFileName = 27
ProcessBreakOnTermination = 29
ProcessProtectionInformation = 61
ProcessDebugObjectHandle = 0x1E
ProcessDebugFlags = 0x1F

# https://www.geoffchappell.com/studies/windows/km/ntoskrnl/api/ps/psquery/class.htm
ThreadBasicInformation = 0x0
ThreadTimes = 0x1
ThreadPriority = 0x2
# ...
ThreadHideFromDebugger = 0x11
# ...
=======

DRIVE_UNKNOWN = 0
DRIVE_NO_ROOT_DIR = 1
DRIVE_REMOVABLE = 2
DRIVE_FIXED = 3
DRIVE_REMOTE = 4
DRIVE_CDROM = 5
DRIVE_RAMDISK = 6
>>>>>>> c618dacf
<|MERGE_RESOLUTION|>--- conflicted
+++ resolved
@@ -550,7 +550,15 @@
 
 MAXUSHORT = 0xffff
 
-<<<<<<< HEAD
+
+DRIVE_UNKNOWN = 0
+DRIVE_NO_ROOT_DIR = 1
+DRIVE_REMOVABLE = 2
+DRIVE_FIXED = 3
+DRIVE_REMOTE = 4
+DRIVE_CDROM = 5
+DRIVE_RAMDISK = 6
+
 # https://docs.microsoft.com/en-us/windows/win32/api/fileapi/nf-fileapi-getfiletype
 FILE_TYPE_CHAR = 0x2
 FILE_TYPE_DISK = 0x1
@@ -579,14 +587,4 @@
 ThreadPriority = 0x2
 # ...
 ThreadHideFromDebugger = 0x11
-# ...
-=======
-
-DRIVE_UNKNOWN = 0
-DRIVE_NO_ROOT_DIR = 1
-DRIVE_REMOVABLE = 2
-DRIVE_FIXED = 3
-DRIVE_REMOTE = 4
-DRIVE_CDROM = 5
-DRIVE_RAMDISK = 6
->>>>>>> c618dacf
+# ...
#!/usr/bin/env python3
#
# Cross Platform and Multi Architecture Advanced Binary Emulation Framework
#

from __future__ import annotations
from typing import Callable, Optional, Mapping, Tuple, Union

import cmd

from qiling import Qiling
from qiling.const import QL_ARCH, QL_VERBOSE
from qiling.debugger import QlDebugger

<<<<<<< HEAD
from .frontend import context_reg, context_asm, examine_mem
from .utils import _parse_int, handle_bnj, CODE_END, parse_int
from .utils import Breakpoint, TempBreakpoint
from .const import *
=======
from .frontend import examine_mem, setup_ctx_manager
from .utils import is_thumb, parse_int, setup_branch_predictor, disasm
from .utils import Breakpoint, TempBreakpoint, read_inst
from .const import color
>>>>>>> 91a47327


class QlQdb(cmd.Cmd, QlDebugger):

    def __init__(self: QlQdb, ql: Qiling, init_hook: str = "", rr: bool = False) -> None:

        self.ql = ql
        self.prompt = f"{color.BOLD}{color.RED}Qdb> {color.END}"
        self._saved_reg_dump = None
        self.bp_list = {}
        self.rr = rr

        if self.rr:
            self._states_list = []

        self.ctx = setup_ctx_manager(ql)
        self.predictor = setup_branch_predictor(ql)

        super().__init__()

        self.dbg_hook(init_hook)

    def dbg_hook(self: QlQdb, init_hook: str):

        # self.ql.loader.entry_point  # ld.so
        # self.ql.loader.elf_entry    # .text of binary

        def bp_handler(ql, address, size, bp_list):

            if (bp := self.bp_list.get(address, None)):

                if isinstance(bp, TempBreakpoint):
                    # remove TempBreakpoint once hitted
                    self.del_breakpoint(bp)

                else:
                    if bp.hitted:
                        return

                    print(f"{color.CYAN}[+] hit breakpoint at 0x{self.cur_addr:08x}{color.END}")
                    bp.hitted = True

                ql.stop()
                self.do_context()

        self.ql.hook_code(bp_handler, self.bp_list)

        if init_hook and self.ql.loader.entry_point != init_hook:
            self.do_breakpoint(init_hook)

        self.cur_addr = self.ql.loader.entry_point

        if self.ql.arch.type == QL_ARCH.CORTEX_M:
            self._run()

        else:
            self._init_state = self.ql.save()

        self.do_context()
        self.interactive()

    @property
    def cur_addr(self: QlQdb) -> int:
        """
        getter for current address of qiling instance
        """

        return self.ql.arch.regs.arch_pc

    @cur_addr.setter
    def cur_addr(self: QlQdb, address: int) -> None:
        """
        setter for current address of qiling instance
        """

        self.ql.arch.regs.arch_pc = address

    def _save(self: QlQdb, *args) -> None:
        """
        internal function for saving state of qiling instance
        """

        self._states_list.append(self.ql.save())

    def _restore(self: QlQdb, *args) -> None:
        """
        internal function for restoring state of qiling instance
        """

        self.ql.restore(self._states_list.pop())

    def _run(self: Qldbg, address: int = 0, end: int = 0, count: int = 0) -> None:
        """
        internal function for emulating instruction
        """

        if not address:
            address = self.cur_addr

        if self.ql.arch.type == QL_ARCH.CORTEX_M and self.ql.count != 0:

            while self.ql.count:

                if (bp := self.bp_list.pop(self.cur_addr, None)):
                    if isinstance(bp, TempBreakpoint):
                        self.del_breakpoint(bp)
                    else:
                        print(f"{color.CYAN}[+] hit breakpoint at 0x{self.cur_addr:08x}{color.END}")

                    break

                self.ql.arch.step()
                self.ql.count -= 1

            return

        if self.ql.arch.type in (QL_ARCH.ARM, QL_ARCH.CORTEX_M) and self.ql.arch.is_thumb:
            address |= 1

        self.ql.emu_start(begin=address, end=end, count=count)

    def parseline(self: QlQdb, line: str) -> Tuple[Optional[str], Optional[str], str]:
        """
        Parse the line into a command name and a string containing
        the arguments.  Returns a tuple containing (command, args, line).
        'command' and 'args' may be None if the line couldn't be parsed.
        """

        line = line.strip()
        if not line:
            return None, None, line
        elif line[0] == '?':
            line = 'help ' + line[1:]
        elif line.startswith('!'):
            if hasattr(self, 'do_shell'):
                line = 'shell ' + line[1:]
            else:
                return None, None, line
        i, n = 0, len(line)
        while i < n and line[i] in self.identchars: i = i+1
        cmd, arg = line[:i], line[i:].strip()
        return cmd, arg, line

    def interactive(self: QlQdb, *args) -> None:
        """
        initial an interactive interface
        """

        return self.cmdloop()

    def run(self: QlQdb, *args) -> None:
        """
        internal command for running debugger
        """

        self._run()

    def emptyline(self: QlQdb, *args) -> None:
        """
        repeat last command
        """

        if (lastcmd := getattr(self, "do_" + self.lastcmd, None)):
            return lastcmd()

    def do_run(self: QlQdb, *args) -> None:
        """
        launch qiling instance
        """

        self._run()

    def do_context(self: QlQdb, *args) -> None:
        """
        show context information for current location
        """

        self.ctx.context_reg(self._saved_reg_dump)
        self.ctx.context_stack()
        self.ctx.context_asm()

    def do_backward(self: QlQdb, *args) -> None:
        """
        step barkward if it's possible, option rr should be enabled and previous instruction must be executed before
        """

        if getattr(self, "_states_list", None) is None or len(self._states_list) == 0:
            print(f"{color.RED}[!] there is no way back !!!{color.END}")

        else:
            print(f"{color.CYAN}[+] step backward ~{color.END}")
            self._restore()
            self.do_context()

    def update_reg_dump(self: QlQdb) -> None:
        """
        internal function for updating registers dump
        """
        self._saved_reg_dump = dict(filter(lambda d: isinstance(d[0], str), self.ql.reg.save().items()))

    def do_step_in(self: QlQdb, *args) -> Optional[bool]:
        """
        execute one instruction at a time, will enter subroutine
        """

        if self.ql is None:
            print(f"{color.RED}[!] The program is not being run.{color.END}")

        else:
<<<<<<< HEAD
            # save reg dump for data highlighting changes
            self._saved_reg_dump = dict(filter(lambda d: isinstance(d[0], str), self.ql.arch.regs.save().items()))
=======
            self.update_reg_dump()
>>>>>>> 91a47327

            if self.rr:
                self._save()

            prophecy = self.predictor.predict()

            if prophecy.where is True:
                return True

            if self.ql.arch.type == QL_ARCH.CORTEX_M:
                self.ql.arch.step()
            else:
                self._run(count=1)

            self.do_context()

    def do_step_over(self: QlQdb, *args) -> Option[bool]:
        """
        execute one instruction at a time, but WON't enter subroutine
        """

        if self.ql is None:
            print(f"{color.RED}[!] The program is not being run.{color.END}")

        else:

            prophecy = self.predictor.predict()
            self.update_reg_dump()

            if prophecy.going:
                cur_insn = disasm(self.ql, self.cur_addr)
                self.set_breakpoint(self.cur_addr + cur_insn.size, is_temp=True)

            else:
                self.set_breakpoint(prophecy.where, is_temp=True)

            self._run()

    def set_breakpoint(self: QlQdb, address: int, is_temp: bool = False) -> None:
        """
        internal function for placing breakpoint
        """

        bp = TempBreakpoint(address) if is_temp else Breakpoint(address)

<<<<<<< HEAD
        if self.ql.arch.type != QL_ARCH.CORTEX_M:
            # skip hook_address for cortex_m
            bp.hook = self.ql.hook_address(self._bp_handler, address)

=======
>>>>>>> 91a47327
        self.bp_list.update({address: bp})

    def del_breakpoint(self: QlQdb, bp: Union[Breakpoint, TempBreakpoint]) -> None:
        """
        internal function for removing breakpoint
        """

        self.bp_list.pop(bp.addr, None)

    def do_start(self: QlQdb, *args) -> None:
        """
        restore qiling instance context to initial state
        """

        if self.ql.arch.type != QL_ARCH.CORTEX_M:

            self.ql.restore(self._init_state)
            self.do_context()

    @parse_int
    def do_breakpoint(self: QlQdb, address: Optional[int] = 0) -> None:
        """
        set breakpoint on specific address
        """

        if address is None:
            address = self.cur_addr

        self.set_breakpoint(address)

        print(f"{color.CYAN}[+] Breakpoint at 0x{address:08x}{color.END}")

    @parse_int
    def do_continue(self: QlQdb, address: Optional[int] = 0) -> None:
        """
        continue execution from current address if not specified
        """

        if address is None:
            address = self.cur_addr

        print(f"{color.CYAN}continued from 0x{address:08x}{color.END}")

        self._run(address)

    def do_examine(self: QlQdb, line: str) -> None:
        """
        Examine memory: x/FMT ADDRESS.
        format letter: o(octal), x(hex), d(decimal), u(unsigned decimal), t(binary), f(float), a(address), i(instruction), c(char), s(string) and z(hex, zero padded on the left)
        size letter: b(byte), h(halfword), w(word), g(giant, 8 bytes)
        e.g. x/4wx 0x41414141 , print 4 word size begin from address 0x41414141 in hex
        """

        try:
            if type(err_msg := examine_mem(self.ql, line)) is str:
                print(f"{color.RED}[!] {err_msg} ...{color.END}")
        except:
            print(f"{color.RED}[!] something went wrong ...{color.END}")

    def do_show(self: QlQdb, *args) -> None:
        """
        show some runtime information
        """

        self.ql.mem.show_mapinfo()
        print(f"Breakpoints: {[hex(addr) for addr in self.bp_list.keys()]}")

    @parse_int
    def do_disassemble(self: QlQdb, address: Optional[int] = 0, *args) -> None:
        """
        disassemble instructions from address specified
        """

        try:
            context_asm(self.ql, address)
        except:
            print(f"{color.RED}[!] something went wrong ...{color.END}")

    def do_shell(self: QlQdb, *command) -> None:
        """
        run python code
        """

        try:
            print(eval(*command))
        except:
            print("something went wrong ...")

    def do_quit(self: QlQdb, *args) -> bool:
        """
        exit Qdb and stop running qiling instance
        """

        self.ql.stop()
        exit()

    def do_EOF(self: QlQdb, *args) -> None:
        """
        handle Ctrl+D
        """
        if input(f"{color.RED}[!] Are you sure about saying good bye ~ ? [Y/n]{color.END} ").strip() == "Y":
            self.do_quit()


    do_r = do_run
    do_s = do_step_in
    do_n = do_step_over
    do_q = do_quit
    do_x = do_examine
    do_p = do_backward
    do_c = do_continue
    do_b = do_breakpoint
    do_dis = do_disassemble


if __name__ == "__main__":
    pass<|MERGE_RESOLUTION|>--- conflicted
+++ resolved
@@ -12,17 +12,10 @@
 from qiling.const import QL_ARCH, QL_VERBOSE
 from qiling.debugger import QlDebugger
 
-<<<<<<< HEAD
-from .frontend import context_reg, context_asm, examine_mem
-from .utils import _parse_int, handle_bnj, CODE_END, parse_int
-from .utils import Breakpoint, TempBreakpoint
-from .const import *
-=======
 from .frontend import examine_mem, setup_ctx_manager
-from .utils import is_thumb, parse_int, setup_branch_predictor, disasm
+from .utils import parse_int, setup_branch_predictor, disasm
 from .utils import Breakpoint, TempBreakpoint, read_inst
 from .const import color
->>>>>>> 91a47327
 
 
 class QlQdb(cmd.Cmd, QlDebugger):
@@ -232,12 +225,7 @@
             print(f"{color.RED}[!] The program is not being run.{color.END}")
 
         else:
-<<<<<<< HEAD
-            # save reg dump for data highlighting changes
-            self._saved_reg_dump = dict(filter(lambda d: isinstance(d[0], str), self.ql.arch.regs.save().items()))
-=======
             self.update_reg_dump()
->>>>>>> 91a47327
 
             if self.rr:
                 self._save()
@@ -283,13 +271,6 @@
 
         bp = TempBreakpoint(address) if is_temp else Breakpoint(address)
 
-<<<<<<< HEAD
-        if self.ql.arch.type != QL_ARCH.CORTEX_M:
-            # skip hook_address for cortex_m
-            bp.hook = self.ql.hook_address(self._bp_handler, address)
-
-=======
->>>>>>> 91a47327
         self.bp_list.update({address: bp})
 
     def del_breakpoint(self: QlQdb, bp: Union[Breakpoint, TempBreakpoint]) -> None:

#!/usr/bin/env python3
#
# Cross Platform and Multi Architecture Advanced Binary Emulation Framework
#

from __future__ import annotations
from typing import Callable, Optional, Mapping
<<<<<<< HEAD
from functools import partial

from qiling import Qiling
from qiling.const import *

CODE_END = True


def dump_regs(ql: Qiling) -> Mapping[str, int]:

    if ql.arch.type == QL_ARCH.MIPS:

        _reg_order = (
                "gp", "at", "v0", "v1",
                "a0", "a1", "a2", "a3",
                "t0", "t1", "t2", "t3",
                "t4", "t5", "t6", "t7",
                "t8", "t9", "sp", "s8",
                "s0", "s1", "s2", "s3",
                "s4", "s5", "s6", "s7",
                "ra", "k0", "k1", "pc",
                )

    elif ql.arch.type == QL_ARCH.ARM:

        _reg_order = (
                "r0", "r1", "r2", "r3",
                "r4", "r5", "r6", "r7",
                "r8", "r9", "r10", "r11",
                "r12", "sp", "lr", "pc",
                )

    elif ql.arch.type == QL_ARCH.X86:

        _reg_order = (
                "eax", "ebx", "ecx", "edx",
                "esp", "ebp", "esi", "edi",
                "eip", "ss", "cs", "ds", "es",
                "fs", "gs", "ef",
                )

    elif ql.arch.type == QL_ARCH.CORTEX_M:

        _reg_order = (
                "r0", "r1", "r2", "r3",
                "r4", "r5", "r6", "r7",
                "r8", "r9", "r10", "r11",
                "r12", "sp", "lr", "pc",
                "xpsr", "control", "primask", "basepri", "faultmask"
                )

    return {reg_name: getattr(ql.arch.regs, reg_name) for reg_name in _reg_order}


def get_arm_flags(bits: int) -> Mapping[str, int]:

    def _get_mode(bits):
        return {
                0b10000: "User",
                0b10001: "FIQ",
                0b10010: "IRQ",
                0b10011: "Supervisor",
                0b10110: "Monitor",
                0b10111: "Abort",
                0b11010: "Hypervisor",
                0b11011: "Undefined",
                0b11111: "System",
                }.get(bits & 0x00001f)

    return {
            "mode":     _get_mode(bits),
            "thumb":    bits & 0x00000020 != 0,
            "fiq":      bits & 0x00000040 != 0,
            "irq":      bits & 0x00000080 != 0,
            "neg":      bits & 0x80000000 != 0,
            "zero":     bits & 0x40000000 != 0,
            "carry":    bits & 0x20000000 != 0,
            "overflow": bits & 0x10000000 != 0,
            }

=======
from qiling.const import *

from collections import namedtuple
import ast, re
>>>>>>> 91a47327

# parse unsigned integer from string
def read_int(s: str) -> int:
    return int(s, 0)


# function dectorator for parsing argument as integer
def parse_int(func: Callable) -> Callable:
    def wrap(qdb, s: str = "") -> int:
        assert type(s) is str
        try:
            ret = read_int(s)
        except:
            ret = None
        return func(qdb, ret)
    return wrap


# check wether negative value or not
def is_negative(i: int) -> int:
    return i & (1 << 31)


# signed value convertion
def signed_val(val: int) -> int:
    return (val-1 << 32) if is_negative(val) else val


<<<<<<< HEAD
# handle braches and jumps so we can set berakpoint properly
def handle_bnj(ql: Qiling, cur_addr: str) -> Callable[[Qiling, str], int]:
    return {
            QL_ARCH.MIPS     : handle_bnj_mips,
            QL_ARCH.ARM      : handle_bnj_arm,
            QL_ARCH.CORTEX_M : handle_bnj_arm,
            QL_ARCH.X86      : handle_bnj_x86,
            }.get(ql.arch.type)(ql, cur_addr)


=======
>>>>>>> 91a47327
def get_cpsr(bits: int) -> (bool, bool, bool, bool):
    return (
            bits & 0x10000000 != 0, # V, overflow flag
            bits & 0x20000000 != 0, # C, carry flag
            bits & 0x40000000 != 0, # Z, zero flag
            bits & 0x80000000 != 0, # N, sign flag
            )


def get_x86_eflags(bits: int) -> Dict[str, bool]:
    return {
            "CF" : bits & 0x0001 != 0, # CF, carry flag
            "PF" : bits & 0x0004 != 0, # PF, parity flag
            "AF" : bits & 0x0010 != 0, # AF, adjust flag
            "ZF" : bits & 0x0040 != 0, # ZF, zero flag
            "SF" : bits & 0x0080 != 0, # SF, sign flag
            "OF" : bits & 0x0800 != 0, # OF, overflow flag
            }


def disasm(ql: Qiling, address: int, detail: bool = False) -> Optional[int]:
<<<<<<< HEAD
    md = ql.arch.disassembler
=======
    """
    helper function for disassembling
    """

    md = ql.disassembler
>>>>>>> 91a47327
    md.detail = detail
    try:
        ret = next(md.disasm(read_inst(ql, address), address))

    except StopIteration:
        ret = None

    return ret


def read_inst(ql: Qiling, addr: int) -> int:
    result = ql.mem.read(addr, 4)

    if ql.arch.type in (QL_ARCH.ARM, QL_ARCH.CORTEX_M):
        if ql.arch.is_thumb:
            first_two = ql.unpack16(ql.mem.read(addr, 2))
            result = ql.pack16(first_two)

            # to judge whether it's thumb mode or not
            if any([
                first_two & 0xf000 == 0xf000,
                first_two & 0xf800 == 0xf800,
                first_two & 0xe800 == 0xe800,
                 ]):

                latter_two = ql.unpack16(ql.mem.read(addr+2, 2))
                result += ql.pack16(latter_two)

    elif ql.archtype in (QL_ARCH.X86, QL_ARCH.X8664):
        # due to the variadic lengh of x86 instructions ( 1~15 )
        # always assume the maxium size for disassembler to tell
        # what is it exactly.
        result = ql.mem.read(addr, 15)

    return result

"""
    Try to predict certian branch will be taken or not based on current context
"""

<<<<<<< HEAD
    return (to_jump, ret_addr)


def handle_bnj_arm(ql: Qiling, cur_addr: str) -> int:

    def _read_reg_val(regs, _reg):
        return getattr(ql.arch.regs, _reg.replace("ip", "r12").replace("fp", "r11"))

    def regdst_eq_pc(op_str):
        return op_str.partition(", ")[0] == "pc"

    read_inst = partial(_read_inst, ql)
    read_reg_val = partial(_read_reg_val, ql.arch.regs)

    ARM_INST_SIZE = 4
    ARM_THUMB_INST_SIZE = 2

    line = disasm(ql, cur_addr)
    ret_addr = cur_addr + line.size

    if line.mnemonic == "udf": # indicates program exited
        return CODE_END

    jump_table = {
            # unconditional branch
            "b"    : (lambda *_: True),
            "bl"   : (lambda *_: True),
            "bx"   : (lambda *_: True),
            "blx"  : (lambda *_: True),
            "b.w"  : (lambda *_: True),

            # branch on equal, Z == 1
            "beq"  : (lambda V, C, Z, N: Z == 1),
            "bxeq" : (lambda V, C, Z, N: Z == 1),
            "beq.w": (lambda V, C, Z, N: Z == 1),

            # branch on not equal, Z == 0
            "bne"  : (lambda V, C, Z, N: Z == 0),
            "bxne" : (lambda V, C, Z, N: Z == 0),
            "bne.w": (lambda V, C, Z, N: Z == 0),

            # branch on signed greater than, Z == 0 and N == V
            "bgt"  : (lambda V, C, Z, N: (Z == 0 and N == V)),
            "bgt.w": (lambda V, C, Z, N: (Z == 0 and N == V)),

            # branch on signed less than, N != V
            "blt"  : (lambda V, C, Z, N: N != V),

            # branch on signed greater than or equal, N == V
            "bge"  : (lambda V, C, Z, N: N == V),

            # branch on signed less than or queal
            "ble"  : (lambda V, C, Z, N: Z == 1 or N != V),

            # branch on unsigned higher or same (or carry set), C == 1
            "bhs"  : (lambda V, C, Z, N: C == 1),
            "bcs"  : (lambda V, C, Z, N: C == 1),

            # branch on unsigned lower (or carry clear), C == 0
            "bcc"  : (lambda V, C, Z, N: C == 0),
            "blo"  : (lambda V, C, Z, N: C == 0),
            "bxlo" : (lambda V, C, Z, N: C == 0),
            "blo.w": (lambda V, C, Z, N: C == 0),

            # branch on negative or minus, N == 1
            "bmi"  : (lambda V, C, Z, N: N == 1),

            # branch on positive or plus, N == 0
            "bpl"  : (lambda V, C, Z, N: N == 0),

            # branch on signed overflow
            "bvs"  : (lambda V, C, Z, N: V == 1),
=======
def setup_branch_predictor(ql: Qiling) -> BranchPredictor:
    return {
            QL_ARCH.X86: BranchPredictor_X86,
            QL_ARCH.ARM: BranchPredictor_ARM,
            QL_ARCH.ARM_THUMB: BranchPredictor_ARM,
            QL_ARCH.CORTEX_M: BranchPredictor_CORTEX_M,
            QL_ARCH.MIPS: BranchPredictor_MIPS,
            }.get(ql.archtype)(ql)
>>>>>>> 91a47327

class Prophecy(object):
    def __init__(self):
        self.going = False
        self.where = None

    def __iter__(self):
        return iter((self.going, self.where))

class BranchPredictor(object):
    def __init__(self, ql):
        self.ql = ql

    def read_reg(self, reg_name):
        return getattr(self.ql.reg, reg_name)

    def predict(self):
        return NotImplementedError

<<<<<<< HEAD
    to_jump = False
    if line.mnemonic in jump_table:
        to_jump = jump_table.get(line.mnemonic)(*get_cpsr(ql.arch.regs.cpsr))
=======
class BranchPredictor_ARM(BranchPredictor):
    def __init__(self, ql):
        super().__init__(ql)
>>>>>>> 91a47327

        self.INST_SIZE = 4
        self.THUMB_INST_SIZE = 2
        self.CODE_END = "udf"

    def read_reg(self, reg_name):
        reg_name = reg_name.replace("ip", "r12").replace("fp", "r11")
        return getattr(self.ql.reg, reg_name)

    def regdst_eq_pc(self, op_str):
        return op_str.partition(", ")[0] == "pc"

    def predict(self):
        prophecy = Prophecy()
        cur_addr = self.ql.reg.arch_pc
        line = disasm(self.ql, cur_addr)
        prophecy.where = cur_addr + line.size

        if line.mnemonic == self.CODE_END: # indicates program exited
            return True

        jump_table = {
                # unconditional branch
                "b"    : (lambda *_: True),
                "bl"   : (lambda *_: True),
                "bx"   : (lambda *_: True),
                "blx"  : (lambda *_: True),
                "b.w"  : (lambda *_: True),

                # branch on equal, Z == 1
                "beq"  : (lambda V, C, Z, N: Z == 1),
                "bxeq" : (lambda V, C, Z, N: Z == 1),
                "beq.w": (lambda V, C, Z, N: Z == 1),

                # branch on not equal, Z == 0
                "bne"  : (lambda V, C, Z, N: Z == 0),
                "bxne" : (lambda V, C, Z, N: Z == 0),
                "bne.w": (lambda V, C, Z, N: Z == 0),

                # branch on signed greater than, Z == 0 and N == V
                "bgt"  : (lambda V, C, Z, N: (Z == 0 and N == V)),
                "bgt.w": (lambda V, C, Z, N: (Z == 0 and N == V)),

                # branch on signed less than, N != V
                "blt"  : (lambda V, C, Z, N: N != V),

<<<<<<< HEAD
        cond_met = {
                "eq": lambda V, C, Z, N: (Z == 1),
                "ne": lambda V, C, Z, N: (Z == 0),
                "ge": lambda V, C, Z, N: (N == V),
                "hs": lambda V, C, Z, N: (C == 1),
                "lo": lambda V, C, Z, N: (C == 0),
                "mi": lambda V, C, Z, N: (N == 1),
                "pl": lambda V, C, Z, N: (N == 0),
                "ls": lambda V, C, Z, N: (C == 0 or Z == 1),
                "le": lambda V, C, Z, N: (Z == 1 or N != V),
                "hi": lambda V, C, Z, N: (Z == 0 and C == 1),
                }.get(line.op_str)(*get_cpsr(ql.arch.regs.cpsr))
=======
                # branch on signed greater than or equal, N == V
                "bge"  : (lambda V, C, Z, N: N == V),
>>>>>>> 91a47327

                # branch on signed less than or queal
                "ble"  : (lambda V, C, Z, N: Z == 1 or N != V),

                # branch on unsigned higher or same (or carry set), C == 1
                "bhs"  : (lambda V, C, Z, N: C == 1),
                "bcs"  : (lambda V, C, Z, N: C == 1),

                # branch on unsigned lower (or carry clear), C == 0
                "bcc"  : (lambda V, C, Z, N: C == 0),
                "blo"  : (lambda V, C, Z, N: C == 0),
                "bxlo" : (lambda V, C, Z, N: C == 0),
                "blo.w": (lambda V, C, Z, N: C == 0),

                # branch on negative or minus, N == 1
                "bmi"  : (lambda V, C, Z, N: N == 1),

                # branch on positive or plus, N == 0
                "bpl"  : (lambda V, C, Z, N: N == 0),

                # branch on signed overflow
                "bvs"  : (lambda V, C, Z, N: V == 1),

                # branch on no signed overflow
                "bvc"  : (lambda V, C, Z, N: V == 0),

                # branch on unsigned higher
                "bhi"  : (lambda V, C, Z, N: (Z == 0 and C == 1)),
                "bxhi" : (lambda V, C, Z, N: (Z == 0 and C == 1)),
                "bhi.w": (lambda V, C, Z, N: (Z == 0 and C == 1)),

                # branch on unsigned lower
                "bls"  : (lambda V, C, Z, N: (C == 0 or Z == 1)),
                "bls.w": (lambda V, C, Z, N: (C == 0 or Z == 1)),
                }

        cb_table = {
                # branch on equal to zero
                "cbz" : (lambda r: r == 0),

                # branch on not equal to zero
                "cbnz": (lambda r: r != 0),
                }

        if line.mnemonic in jump_table:
            prophecy.going = jump_table.get(line.mnemonic)(*get_cpsr(self.ql.reg.cpsr))

        elif line.mnemonic in cb_table:
            prophecy.going = cb_table.get(line.mnemonic)(self.read_reg(line.op_str.split(", ")[0]))

        if prophecy.going:
            if "#" in line.op_str:
                prophecy.where = read_int(line.op_str.split("#")[-1])
            else:
                prophecy.where = self.read_reg(line.op_str)

<<<<<<< HEAD
    elif line.mnemonic in ("addls", "addne", "add") and regdst_eq_pc(line.op_str):
        V, C, Z, N = get_cpsr(ql.arch.regs.cpsr)
        r0, r1, r2, *imm = line.op_str.split(", ")
=======
                if self.regdst_eq_pc(line.op_str):
                    next_addr = cur_addr + line.size
                    n2_addr = next_addr + len(read_inst(next_addr))
                    prophecy.where += len(read_inst(n2_addr)) + len(read_inst(next_addr))
>>>>>>> 91a47327

        elif line.mnemonic.startswith("it"):
            # handle IT block here

            cond_met = {
                    "eq": lambda V, C, Z, N: (Z == 1),
                    "ne": lambda V, C, Z, N: (Z == 0),
                    "ge": lambda V, C, Z, N: (N == V),
                    "hs": lambda V, C, Z, N: (C == 1),
                    "lo": lambda V, C, Z, N: (C == 0),
                    "mi": lambda V, C, Z, N: (N == 1),
                    "pl": lambda V, C, Z, N: (N == 0),
                    "ls": lambda V, C, Z, N: (C == 0 or Z == 1),
                    "le": lambda V, C, Z, N: (Z == 1 or N != V),
                    "hi": lambda V, C, Z, N: (Z == 0 and C == 1),
                    }.get(line.op_str)(*get_cpsr(ql.reg.cpsr))

            it_block_range = [each_char for each_char in line.mnemonic[1:]]

            next_addr = cur_addr + self.THUMB_INST_SIZE
            for each in it_block_range:
                _inst = read_inst(next_addr)
                n2_addr = handle_bnj_arm(ql, next_addr)

                if (cond_met and each == "t") or (not cond_met and each == "e"):
                    if n2_addr != (next_addr+len(_inst)): # branch detected
                        break

                next_addr += len(_inst)

            prophecy.where = next_addr

        elif line.mnemonic in ("ldr",):

            if self.regdst_eq_pc(line.op_str):
                _, _, rn_offset = line.op_str.partition(", ")
                r, _, imm = rn_offset.strip("[]!").partition(", #")

                if "]" in rn_offset.split(", ")[1]: # pre-indexed immediate
                    prophecy.where = ql.unpack32(ql.mem.read(read_int(imm) + self.read_reg(r), self.INST_SIZE))

                else: # post-indexed immediate
                    # FIXME: weired behavior, immediate here does not apply
                    prophecy.where = ql.unpack32(ql.mem.read(self.read_reg(r), self.INST_SIZE))

        elif line.mnemonic in ("addls", "addne", "add") and self.regdst_eq_pc(line.op_str):
            V, C, Z, N = get_cpsr(ql.reg.cpsr)
            r0, r1, r2, *imm = line.op_str.split(", ")

            # program counter is awalys 8 bytes ahead when it comes with pc, need to add extra 8 bytes
            extra = 8 if 'pc' in (r0, r1, r2) else 0

<<<<<<< HEAD
        ret_addr = ql.stack_read(line.op_str.strip("{}").split(", ").index("pc") * ARM_INST_SIZE)
        if not { # step to next instruction if cond does not meet
                "pop"  : lambda *_: True,
                "pop.w": lambda *_: True,
                "popeq": lambda V, C, Z, N: (Z == 1),
                "popne": lambda V, C, Z, N: (Z == 0),
                "pophi": lambda V, C, Z, N: (C == 1),
                "popge": lambda V, C, Z, N: (N == V),
                "poplt": lambda V, C, Z, N: (N != V),
                }.get(line.mnemonic)(*get_cpsr(ql.arch.regs.cpsr)):
=======
            if imm:
                expr = imm[0].split()
                # TODO: should support more bit shifting and rotating operation
                if expr[0] == "lsl": # logical shift left
                    n = read_int(expr[-1].strip("#")) * 2

            if line.mnemonic == "addls" and (C == 0 or Z == 1):
                prophecy.where = extra + self.read_reg(r1) + self.read_reg(r2) * n

            elif line.mnemonic == "add" or (line.mnemonic == "addne" and Z == 0):
                prophecy.where = extra + self.read_reg(r1) + (self.read_reg(r2) * n if imm else self.read_reg(r2))

        elif line.mnemonic in ("tbh", "tbb"):

            cur_addr += self.INST_SIZE
            r0, r1, *imm = line.op_str.strip("[]").split(", ")

            if imm:
                expr = imm[0].split()
                if expr[0] == "lsl": # logical shift left
                    n = read_int(expr[-1].strip("#")) * 2

            if line.mnemonic == "tbh":

                r1 = self.read_reg(r1) * n

            elif line.mnemonic == "tbb":

                r1 = self.read_reg(r1)

            to_add = int.from_bytes(ql.mem.read(cur_addr+r1, 2 if line.mnemonic == "tbh" else 1), byteorder="little") * n
            prophecy.where = cur_addr + to_add

        elif line.mnemonic.startswith("pop") and "pc" in line.op_str:

            prophecy.where = ql.stack_read(line.op_str.strip("{}").split(", ").index("pc") * self.INST_SIZE)
            if not { # step to next instruction if cond does not meet
                    "pop"  : lambda *_: True,
                    "pop.w": lambda *_: True,
                    "popeq": lambda V, C, Z, N: (Z == 1),
                    "popne": lambda V, C, Z, N: (Z == 0),
                    "pophi": lambda V, C, Z, N: (C == 1),
                    "popge": lambda V, C, Z, N: (N == V),
                    "poplt": lambda V, C, Z, N: (N != V),
                    }.get(line.mnemonic)(*get_cpsr(ql.reg.cpsr)):

                prophecy.where = cur_addr + self.INST_SIZE

        elif line.mnemonic == "sub" and self.regdst_eq_pc(line.op_str):
            _, r, imm = line.op_str.split(", ")
            prophecy.where = self.read_reg(r) - read_int(imm.strip("#"))

        elif line.mnemonic == "mov" and self.regdst_eq_pc(line.op_str):
            _, r = line.op_str.split(", ")
            prophecy.where = self.read_reg(r)

        if prophecy.where & 1:
            prophecy.where -= 1
>>>>>>> 91a47327

        return prophecy

class BranchPredictor_MIPS(BranchPredictor):
    def __init__(self, ql):
        super().__init__(ql)
        self.CODE_END = "break"
        self.INST_SIZE = 4

    def read_reg(self, reg_name):
        reg_name = reg_name.strip("$").replace("fp", "s8")
        return signed_val(getattr(self.ql.reg, reg_name))

    def predict(self):
        prophecy = Prophecy()
        cur_addr = self.ql.reg.arch_pc
        line = disasm(self.ql, cur_addr)

        if line.mnemonic == self.CODE_END: # indicates program extied
            return True

        prophecy.where = cur_addr + self.INST_SIZE
        if line.mnemonic.startswith('j') or line.mnemonic.startswith('b'):

            # make sure at least delay slot executed
            prophecy.where += self.INST_SIZE

            # get registers or memory address from op_str
            targets = [
                    self.read_reg(each)
                    if '$' in each else read_int(each)
                    for each in line.op_str.split(", ")
                    ]

<<<<<<< HEAD
    read_reg_val = partial(_read_reg, ql.arch.regs)
=======
            prophecy.going = {
                    "j"       : (lambda _: True),             # unconditional jump
                    "jr"      : (lambda _: True),             # unconditional jump
                    "jal"     : (lambda _: True),             # unconditional jump
                    "jalr"    : (lambda _: True),             # unconditional jump
                    "b"       : (lambda _: True),             # unconditional branch
                    "bl"      : (lambda _: True),             # unconditional branch
                    "bal"     : (lambda _: True),             # unconditional branch
                    "beq"     : (lambda r0, r1, _: r0 == r1), # branch on equal
                    "bne"     : (lambda r0, r1, _: r0 != r1), # branch on not equal
                    "blt"     : (lambda r0, r1, _: r0 < r1),  # branch on r0 less than r1
                    "bgt"     : (lambda r0, r1, _: r0 > r1),  # branch on r0 greater than r1
                    "ble"     : (lambda r0, r1, _: r0 <= r1), # brach on r0 less than or equal to r1
                    "bge"     : (lambda r0, r1, _: r0 >= r1), # branch on r0 greater than or equal to r1
                    "beqz"    : (lambda r, _: r == 0),        # branch on equal to zero
                    "bnez"    : (lambda r, _: r != 0),        # branch on not equal to zero
                    "bgtz"    : (lambda r, _: r > 0),         # branch on greater than zero
                    "bltz"    : (lambda r, _: r < 0),         # branch on less than zero
                    "bltzal"  : (lambda r, _: r < 0),         # branch on less than zero and link
                    "blez"    : (lambda r, _: r <= 0),        # branch on less than or equal to zero
                    "bgez"    : (lambda r, _: r >= 0),        # branch on greater than or equal to zero
                    "bgezal"  : (lambda r, _: r >= 0),        # branch on greater than or equal to zero and link
                    }.get(line.mnemonic)(*targets)

            if prophecy.going:
                # target address is always the rightmost one
                prophecy.where = targets[-1]

        return prophecy

class BranchPredictor_X86(BranchPredictor):
    def __init__(self, ql):
        super().__init__(ql)

    def predict(self):
        prophecy = Prophecy()
        cur_addr = self.ql.reg.arch_pc
        line = disasm(self.ql, cur_addr)

        jump_table = {
                # conditional jump

                "jo"   : (lambda C, P, A, Z, S, O: O == 1),
                "jno"  : (lambda C, P, A, Z, S, O: O == 0),

                "js"   : (lambda C, P, A, Z, S, O: S == 1),
                "jns"  : (lambda C, P, A, Z, S, O: S == 0),

                "je"   : (lambda C, P, A, Z, S, O: Z == 1),
                "jz"   : (lambda C, P, A, Z, S, O: Z == 1),

                "jne"  : (lambda C, P, A, Z, S, O: Z == 0),
                "jnz"  : (lambda C, P, A, Z, S, O: Z == 0),

                "jb"   : (lambda C, P, A, Z, S, O: C == 1),
                "jc"   : (lambda C, P, A, Z, S, O: C == 1),
                "jnae" : (lambda C, P, A, Z, S, O: C == 1),

                "jnb"  : (lambda C, P, A, Z, S, O: C == 0),
                "jnc"  : (lambda C, P, A, Z, S, O: C == 0),
                "jae"  : (lambda C, P, A, Z, S, O: C == 0),

                "jbe"  : (lambda C, P, A, Z, S, O: C == 1 or Z == 1),
                "jna"  : (lambda C, P, A, Z, S, O: C == 1 or Z == 1),

                "ja"   : (lambda C, P, A, Z, S, O: C == 0 and Z == 0),
                "jnbe" : (lambda C, P, A, Z, S, O: C == 0 and Z == 0),

                "jl"   : (lambda C, P, A, Z, S, O: S != O),
                "jnge" : (lambda C, P, A, Z, S, O: S != O),

                "jge"  : (lambda C, P, A, Z, S, O: S == O),
                "jnl"  : (lambda C, P, A, Z, S, O: S == O),

                "jle"  : (lambda C, P, A, Z, S, O: Z == 1 or S != O),
                "jng"  : (lambda C, P, A, Z, S, O: Z == 1 or S != O),

                "jg"   : (lambda C, P, A, Z, S, O: Z == 0 or S == O),
                "jnle" : (lambda C, P, A, Z, S, O: Z == 0 or S == O),

                "jp"   : (lambda C, P, A, Z, S, O: P == 1),
                "jpe"  : (lambda C, P, A, Z, S, O: P == 1),

                "jnp"  : (lambda C, P, A, Z, S, O: P == 0),
                "jpo"  : (lambda C, P, A, Z, S, O: P == 0),

                # unconditional jump

                "call" : (lambda *_: True),
                "jmp"  : (lambda *_: True),

                }

        jump_reg_table = {
                "jcxz"  : (lambda cx: cx == 0),
                "jecxz" : (lambda ecx: ecx == 0),
                "jrcxz" : (lambda rcx: rcx == 0),
                }

        if line.mnemonic in jump_table:
            eflags = get_x86_eflags(self.ql.reg.ef).values()
            prophecy.going = jump_table.get(line.mnemonic)(*eflags)

        elif line.mnemonic in jump_reg_table:
            prophecy.going = jump_reg_table.get(line.mnemonic)(self.ql.reg.ecx)

        if prophecy.going:
            takeaway_list = ["ptr", "dword", "[", "]"]
            class AST_checker(ast.NodeVisitor):
                def generic_visit(self, node):
                    if type(node) in (ast.Module, ast.Expr, ast.BinOp, ast.Constant, ast.Add, ast.Mult, ast.Sub):
                        ast.NodeVisitor.generic_visit(self, node)
                    else:
                        raise ParseError("malform or invalid ast node")
>>>>>>> 91a47327

            if len(line.op_str.split()) > 1:
                new_line = line.op_str.replace(":", "+")
                for each in takeaway_list:
                    new_line = new_line.replace(each, " ")

                new_line = " ".join(new_line.split())
                for each_reg in filter(lambda r: len(r) == 3, self.ql.reg.register_mapping.keys()):
                    if each_reg in new_line:
                        new_line = re.sub(each_reg, hex(self.read_reg(each_reg)), new_line)
                        
                for each_reg in filter(lambda r: len(r) == 2, self.ql.reg.register_mapping.keys()):
                    if each_reg in new_line:
                        new_line = re.sub(each_reg, hex(self.read_reg(each_reg)), new_line)

                checker = AST_checker()
                ast_tree = ast.parse(new_line)

                checker.visit(ast_tree)

                prophecy.where = eval(new_line)

            elif line.op_str in self.ql.reg.register_mapping:
                prophecy.where = getattr(self.ql.reg, line.op_str)

            else:
                prophecy.where = read_int(line.op_str)
        else:
            prophecy.where = cur_addr + line.size

        return prophecy

class BranchPredictor_CORTEX_M(BranchPredictor_ARM):
    def __init__(self, ql):
        super().__init__(ql)

class Breakpoint(object):
    """
    dummy class for breakpoint
    """
    def __init__(self, addr):
        self.addr = addr
        self.hitted = False

class TempBreakpoint(Breakpoint):
    """
    dummy class for temporay breakpoint
    """
    def __init__(self, addr):
        super().__init__(addr)

class ParseError(Exception):
    pass


if __name__ == "__main__":
    pass<|MERGE_RESOLUTION|>--- conflicted
+++ resolved
@@ -4,94 +4,15 @@
 #
 
 from __future__ import annotations
-from typing import Callable, Optional, Mapping
-<<<<<<< HEAD
-from functools import partial
+from typing import Callable, Optional, Mapping, Tuple
+
+from capstone import CsInsn
 
 from qiling import Qiling
 from qiling.const import *
 
-CODE_END = True
-
-
-def dump_regs(ql: Qiling) -> Mapping[str, int]:
-
-    if ql.arch.type == QL_ARCH.MIPS:
-
-        _reg_order = (
-                "gp", "at", "v0", "v1",
-                "a0", "a1", "a2", "a3",
-                "t0", "t1", "t2", "t3",
-                "t4", "t5", "t6", "t7",
-                "t8", "t9", "sp", "s8",
-                "s0", "s1", "s2", "s3",
-                "s4", "s5", "s6", "s7",
-                "ra", "k0", "k1", "pc",
-                )
-
-    elif ql.arch.type == QL_ARCH.ARM:
-
-        _reg_order = (
-                "r0", "r1", "r2", "r3",
-                "r4", "r5", "r6", "r7",
-                "r8", "r9", "r10", "r11",
-                "r12", "sp", "lr", "pc",
-                )
-
-    elif ql.arch.type == QL_ARCH.X86:
-
-        _reg_order = (
-                "eax", "ebx", "ecx", "edx",
-                "esp", "ebp", "esi", "edi",
-                "eip", "ss", "cs", "ds", "es",
-                "fs", "gs", "ef",
-                )
-
-    elif ql.arch.type == QL_ARCH.CORTEX_M:
-
-        _reg_order = (
-                "r0", "r1", "r2", "r3",
-                "r4", "r5", "r6", "r7",
-                "r8", "r9", "r10", "r11",
-                "r12", "sp", "lr", "pc",
-                "xpsr", "control", "primask", "basepri", "faultmask"
-                )
-
-    return {reg_name: getattr(ql.arch.regs, reg_name) for reg_name in _reg_order}
-
-
-def get_arm_flags(bits: int) -> Mapping[str, int]:
-
-    def _get_mode(bits):
-        return {
-                0b10000: "User",
-                0b10001: "FIQ",
-                0b10010: "IRQ",
-                0b10011: "Supervisor",
-                0b10110: "Monitor",
-                0b10111: "Abort",
-                0b11010: "Hypervisor",
-                0b11011: "Undefined",
-                0b11111: "System",
-                }.get(bits & 0x00001f)
-
-    return {
-            "mode":     _get_mode(bits),
-            "thumb":    bits & 0x00000020 != 0,
-            "fiq":      bits & 0x00000040 != 0,
-            "irq":      bits & 0x00000080 != 0,
-            "neg":      bits & 0x80000000 != 0,
-            "zero":     bits & 0x40000000 != 0,
-            "carry":    bits & 0x20000000 != 0,
-            "overflow": bits & 0x10000000 != 0,
-            }
-
-=======
-from qiling.const import *
-
 from collections import namedtuple
 import ast, re
->>>>>>> 91a47327
 
 # parse unsigned integer from string
 def read_int(s: str) -> int:
@@ -120,20 +41,7 @@
     return (val-1 << 32) if is_negative(val) else val
 
 
-<<<<<<< HEAD
-# handle braches and jumps so we can set berakpoint properly
-def handle_bnj(ql: Qiling, cur_addr: str) -> Callable[[Qiling, str], int]:
-    return {
-            QL_ARCH.MIPS     : handle_bnj_mips,
-            QL_ARCH.ARM      : handle_bnj_arm,
-            QL_ARCH.CORTEX_M : handle_bnj_arm,
-            QL_ARCH.X86      : handle_bnj_x86,
-            }.get(ql.arch.type)(ql, cur_addr)
-
-
-=======
->>>>>>> 91a47327
-def get_cpsr(bits: int) -> (bool, bool, bool, bool):
+def get_cpsr(bits: int) -> Tuple[bool, bool, bool, bool]:
     return (
             bits & 0x10000000 != 0, # V, overflow flag
             bits & 0x20000000 != 0, # C, carry flag
@@ -153,24 +61,15 @@
             }
 
 
-def disasm(ql: Qiling, address: int, detail: bool = False) -> Optional[int]:
-<<<<<<< HEAD
-    md = ql.arch.disassembler
-=======
+def disasm(ql: Qiling, address: int, detail: bool = False) -> Optional[CsInsn]:
     """
     helper function for disassembling
     """
 
-    md = ql.disassembler
->>>>>>> 91a47327
+    md = ql.arch.disassembler
     md.detail = detail
-    try:
-        ret = next(md.disasm(read_inst(ql, address), address))
-
-    except StopIteration:
-        ret = None
-
-    return ret
+
+    return next(md.disasm(read_inst(ql, address), address), None)
 
 
 def read_inst(ql: Qiling, addr: int) -> int:
@@ -191,7 +90,7 @@
                 latter_two = ql.unpack16(ql.mem.read(addr+2, 2))
                 result += ql.pack16(latter_two)
 
-    elif ql.archtype in (QL_ARCH.X86, QL_ARCH.X8664):
+    elif ql.arch.type in (QL_ARCH.X86, QL_ARCH.X8664):
         # due to the variadic lengh of x86 instructions ( 1~15 )
         # always assume the maxium size for disassembler to tell
         # what is it exactly.
@@ -203,80 +102,6 @@
     Try to predict certian branch will be taken or not based on current context
 """
 
-<<<<<<< HEAD
-    return (to_jump, ret_addr)
-
-
-def handle_bnj_arm(ql: Qiling, cur_addr: str) -> int:
-
-    def _read_reg_val(regs, _reg):
-        return getattr(ql.arch.regs, _reg.replace("ip", "r12").replace("fp", "r11"))
-
-    def regdst_eq_pc(op_str):
-        return op_str.partition(", ")[0] == "pc"
-
-    read_inst = partial(_read_inst, ql)
-    read_reg_val = partial(_read_reg_val, ql.arch.regs)
-
-    ARM_INST_SIZE = 4
-    ARM_THUMB_INST_SIZE = 2
-
-    line = disasm(ql, cur_addr)
-    ret_addr = cur_addr + line.size
-
-    if line.mnemonic == "udf": # indicates program exited
-        return CODE_END
-
-    jump_table = {
-            # unconditional branch
-            "b"    : (lambda *_: True),
-            "bl"   : (lambda *_: True),
-            "bx"   : (lambda *_: True),
-            "blx"  : (lambda *_: True),
-            "b.w"  : (lambda *_: True),
-
-            # branch on equal, Z == 1
-            "beq"  : (lambda V, C, Z, N: Z == 1),
-            "bxeq" : (lambda V, C, Z, N: Z == 1),
-            "beq.w": (lambda V, C, Z, N: Z == 1),
-
-            # branch on not equal, Z == 0
-            "bne"  : (lambda V, C, Z, N: Z == 0),
-            "bxne" : (lambda V, C, Z, N: Z == 0),
-            "bne.w": (lambda V, C, Z, N: Z == 0),
-
-            # branch on signed greater than, Z == 0 and N == V
-            "bgt"  : (lambda V, C, Z, N: (Z == 0 and N == V)),
-            "bgt.w": (lambda V, C, Z, N: (Z == 0 and N == V)),
-
-            # branch on signed less than, N != V
-            "blt"  : (lambda V, C, Z, N: N != V),
-
-            # branch on signed greater than or equal, N == V
-            "bge"  : (lambda V, C, Z, N: N == V),
-
-            # branch on signed less than or queal
-            "ble"  : (lambda V, C, Z, N: Z == 1 or N != V),
-
-            # branch on unsigned higher or same (or carry set), C == 1
-            "bhs"  : (lambda V, C, Z, N: C == 1),
-            "bcs"  : (lambda V, C, Z, N: C == 1),
-
-            # branch on unsigned lower (or carry clear), C == 0
-            "bcc"  : (lambda V, C, Z, N: C == 0),
-            "blo"  : (lambda V, C, Z, N: C == 0),
-            "bxlo" : (lambda V, C, Z, N: C == 0),
-            "blo.w": (lambda V, C, Z, N: C == 0),
-
-            # branch on negative or minus, N == 1
-            "bmi"  : (lambda V, C, Z, N: N == 1),
-
-            # branch on positive or plus, N == 0
-            "bpl"  : (lambda V, C, Z, N: N == 0),
-
-            # branch on signed overflow
-            "bvs"  : (lambda V, C, Z, N: V == 1),
-=======
 def setup_branch_predictor(ql: Qiling) -> BranchPredictor:
     return {
             QL_ARCH.X86: BranchPredictor_X86,
@@ -284,8 +109,7 @@
             QL_ARCH.ARM_THUMB: BranchPredictor_ARM,
             QL_ARCH.CORTEX_M: BranchPredictor_CORTEX_M,
             QL_ARCH.MIPS: BranchPredictor_MIPS,
-            }.get(ql.archtype)(ql)
->>>>>>> 91a47327
+            }.get(ql.arch.type)(ql)
 
 class Prophecy(object):
     def __init__(self):
@@ -305,15 +129,9 @@
     def predict(self):
         return NotImplementedError
 
-<<<<<<< HEAD
-    to_jump = False
-    if line.mnemonic in jump_table:
-        to_jump = jump_table.get(line.mnemonic)(*get_cpsr(ql.arch.regs.cpsr))
-=======
 class BranchPredictor_ARM(BranchPredictor):
     def __init__(self, ql):
         super().__init__(ql)
->>>>>>> 91a47327
 
         self.INST_SIZE = 4
         self.THUMB_INST_SIZE = 2
@@ -360,23 +178,8 @@
                 # branch on signed less than, N != V
                 "blt"  : (lambda V, C, Z, N: N != V),
 
-<<<<<<< HEAD
-        cond_met = {
-                "eq": lambda V, C, Z, N: (Z == 1),
-                "ne": lambda V, C, Z, N: (Z == 0),
-                "ge": lambda V, C, Z, N: (N == V),
-                "hs": lambda V, C, Z, N: (C == 1),
-                "lo": lambda V, C, Z, N: (C == 0),
-                "mi": lambda V, C, Z, N: (N == 1),
-                "pl": lambda V, C, Z, N: (N == 0),
-                "ls": lambda V, C, Z, N: (C == 0 or Z == 1),
-                "le": lambda V, C, Z, N: (Z == 1 or N != V),
-                "hi": lambda V, C, Z, N: (Z == 0 and C == 1),
-                }.get(line.op_str)(*get_cpsr(ql.arch.regs.cpsr))
-=======
                 # branch on signed greater than or equal, N == V
                 "bge"  : (lambda V, C, Z, N: N == V),
->>>>>>> 91a47327
 
                 # branch on signed less than or queal
                 "ble"  : (lambda V, C, Z, N: Z == 1 or N != V),
@@ -433,16 +236,10 @@
             else:
                 prophecy.where = self.read_reg(line.op_str)
 
-<<<<<<< HEAD
-    elif line.mnemonic in ("addls", "addne", "add") and regdst_eq_pc(line.op_str):
-        V, C, Z, N = get_cpsr(ql.arch.regs.cpsr)
-        r0, r1, r2, *imm = line.op_str.split(", ")
-=======
                 if self.regdst_eq_pc(line.op_str):
                     next_addr = cur_addr + line.size
                     n2_addr = next_addr + len(read_inst(next_addr))
                     prophecy.where += len(read_inst(n2_addr)) + len(read_inst(next_addr))
->>>>>>> 91a47327
 
         elif line.mnemonic.startswith("it"):
             # handle IT block here
@@ -495,18 +292,6 @@
             # program counter is awalys 8 bytes ahead when it comes with pc, need to add extra 8 bytes
             extra = 8 if 'pc' in (r0, r1, r2) else 0
 
-<<<<<<< HEAD
-        ret_addr = ql.stack_read(line.op_str.strip("{}").split(", ").index("pc") * ARM_INST_SIZE)
-        if not { # step to next instruction if cond does not meet
-                "pop"  : lambda *_: True,
-                "pop.w": lambda *_: True,
-                "popeq": lambda V, C, Z, N: (Z == 1),
-                "popne": lambda V, C, Z, N: (Z == 0),
-                "pophi": lambda V, C, Z, N: (C == 1),
-                "popge": lambda V, C, Z, N: (N == V),
-                "poplt": lambda V, C, Z, N: (N != V),
-                }.get(line.mnemonic)(*get_cpsr(ql.arch.regs.cpsr)):
-=======
             if imm:
                 expr = imm[0].split()
                 # TODO: should support more bit shifting and rotating operation
@@ -565,7 +350,6 @@
 
         if prophecy.where & 1:
             prophecy.where -= 1
->>>>>>> 91a47327
 
         return prophecy
 
@@ -600,9 +384,6 @@
                     for each in line.op_str.split(", ")
                     ]
 
-<<<<<<< HEAD
-    read_reg_val = partial(_read_reg, ql.arch.regs)
-=======
             prophecy.going = {
                     "j"       : (lambda _: True),             # unconditional jump
                     "jr"      : (lambda _: True),             # unconditional jump
@@ -717,7 +498,6 @@
                         ast.NodeVisitor.generic_visit(self, node)
                     else:
                         raise ParseError("malform or invalid ast node")
->>>>>>> 91a47327
 
             if len(line.op_str.split()) > 1:
                 new_line = line.op_str.replace(":", "+")

#!/usr/bin/env python3
#
# Cross Platform and Multi Architecture Advanced Binary Emulation Framework
#

<<<<<<< HEAD
from typing import Callable, Optional, Mapping
import math
=======
from __future__ import annotations
from typing import Callable, Optional, Mapping, Tuple

from capstone import CsInsn

from qiling import Qiling
from qiling.const import *
>>>>>>> 950953aa

from qiling.const import QL_ARCH

from .context import Context
from .misc import read_int

from .render import (
        ContextRenderX86,
        ContextRenderARM,
        ContextRenderCORTEX_M,
        ContextRenderMIPS
        )

from .branch_predictor import (
        BranchPredictorX86,
        BranchPredictorARM,
        BranchPredictorCORTEX_M,
        BranchPredictorMIPS,
        )

from .const import color, QDB_MSG

    

<<<<<<< HEAD
def qdb_print(msgtype: QDB_MSG, msg: str) -> None:
=======

# signed value convertion
def signed_val(val: int) -> int:
    return (val-1 << 32) if is_negative(val) else val


def get_cpsr(bits: int) -> Tuple[bool, bool, bool, bool]:
    return (
            bits & 0x10000000 != 0, # V, overflow flag
            bits & 0x20000000 != 0, # C, carry flag
            bits & 0x40000000 != 0, # Z, zero flag
            bits & 0x80000000 != 0, # N, sign flag
            )


def get_x86_eflags(bits: int) -> Dict[str, bool]:
    return {
            "CF" : bits & 0x0001 != 0, # CF, carry flag
            "PF" : bits & 0x0004 != 0, # PF, parity flag
            "AF" : bits & 0x0010 != 0, # AF, adjust flag
            "ZF" : bits & 0x0040 != 0, # ZF, zero flag
            "SF" : bits & 0x0080 != 0, # SF, sign flag
            "OF" : bits & 0x0800 != 0, # OF, overflow flag
            }


def disasm(ql: Qiling, address: int, detail: bool = False) -> Optional[CsInsn]:
>>>>>>> 950953aa
    """
    color printing
    """

<<<<<<< HEAD
    def print_error(msg):
        return f"{color.RED}[!] {msg}{color.END}"
=======
    md = ql.arch.disassembler
    md.detail = detail

    return next(md.disasm(read_inst(ql, address), address), None)
>>>>>>> 950953aa

    def print_info(msg):
        return f"{color.CYAN}[+] {msg}{color.END}"

    color_coated = {
            QDB_MSG.ERROR: print_error,
            QDB_MSG.INFO : print_info,
            }.get(msgtype)(msg)

<<<<<<< HEAD
    print(color_coated)


"""
=======
    if ql.arch.type in (QL_ARCH.ARM, QL_ARCH.CORTEX_M):
        if ql.arch.is_thumb:
            first_two = ql.unpack16(ql.mem.read(addr, 2))
            result = ql.pack16(first_two)

            # to judge whether it's thumb mode or not
            if any([
                first_two & 0xf000 == 0xf000,
                first_two & 0xf800 == 0xf800,
                first_two & 0xe800 == 0xe800,
                 ]):

                latter_two = ql.unpack16(ql.mem.read(addr+2, 2))
                result += ql.pack16(latter_two)

    elif ql.arch.type in (QL_ARCH.X86, QL_ARCH.X8664):
        # due to the variadic lengh of x86 instructions ( 1~15 )
        # always assume the maxium size for disassembler to tell
        # what is it exactly.
        result = ql.mem.read(addr, 15)
>>>>>>> 950953aa

    helper functions for setting proper branch predictor and context render depending on different arch

"""

def setup_branch_predictor(ql):
    """
    setup BranchPredictor correspondingly
    """

    return {
<<<<<<< HEAD
            QL_ARCH.X86: BranchPredictorX86,
            QL_ARCH.ARM: BranchPredictorARM,
            QL_ARCH.ARM_THUMB: BranchPredictorARM,
            QL_ARCH.CORTEX_M: BranchPredictorCORTEX_M,
            QL_ARCH.MIPS: BranchPredictorMIPS,
            }.get(ql.archtype)(ql)
=======
            QL_ARCH.X86: BranchPredictor_X86,
            QL_ARCH.ARM: BranchPredictor_ARM,
            QL_ARCH.ARM_THUMB: BranchPredictor_ARM,
            QL_ARCH.CORTEX_M: BranchPredictor_CORTEX_M,
            QL_ARCH.MIPS: BranchPredictor_MIPS,
            }.get(ql.arch.type)(ql)
>>>>>>> 950953aa

def setup_context_render(ql, predictor):
    """
    setup context render correspondingly
    """

    return {
            QL_ARCH.X86: ContextRenderX86,
            QL_ARCH.ARM: ContextRenderARM,
            QL_ARCH.ARM_THUMB: ContextRenderARM,
            QL_ARCH.CORTEX_M: ContextRenderCORTEX_M,
            QL_ARCH.MIPS: ContextRenderMIPS,
            }.get(ql.archtype)(ql, predictor)

def run_qdb_script(qdb, filename: str) -> None:
    with open(filename) as fd:
        for line in iter(fd.readline, ""):

            # skip commented and empty line 
            if line.startswith("#") or line == "\n":
                continue

            cmd, arg, _ = qdb.parseline(line)
            func = getattr(qdb, f"do_{cmd}")
            if arg:
                func(arg)
            else:
                func()


"""

    For supporting Qdb features like:
    1. record/replay debugging
    2. memory access in gdb-style

"""

class SnapshotManager:
    """
    for functioning differential snapshot
    """

    class State:
        """
        internal container for storing raw state from qiling
        """

        def __init__(self, saved_state):
            self.reg, self.ram = SnapshotManager.transform(saved_state)

    class DiffedState:
        """
        internal container for storing diffed state
        """

        def __init__(self, diffed_st):
            self.reg, self.ram = diffed_st

    @staticmethod
    def transform(st):
        """
        transform saved context into binary set
        """

        reg = st["reg"] if "reg" in st else st[0]

        if "mem" not in st:
            return (reg, st[1])

        ram = []
        for mem_seg in st["mem"]["ram"]:
            lbound, ubound, perms, label, raw_bytes = mem_seg
            rb_set = {(idx, val) for idx, val in enumerate(raw_bytes)}
            ram.append((lbound, ubound, perms, label, rb_set))

        return (reg, ram)

    def __init__(self, ql):
        self.ql = ql
        self.layers = []

    def _save(self) -> State:
        """
        acquire current State by wrapping saved context from ql.save()
        """

        return self.State(self.ql.save())

    def diff_reg(self, prev_reg, cur_reg):
        """
        diff two register values
        """

        diffed = filter(lambda t: t[0] != t[1], zip(prev_reg.items(), cur_reg.items()))
        return {prev[0]: prev[1] for prev, _ in diffed}

    def diff_ram(self, prev_ram, cur_ram):
        """
        diff two ram data if needed
        """

        if any((cur_ram is None, prev_ram is None, prev_ram == cur_ram)):
            return

        ram = []
        paired = zip(prev_ram, cur_ram)
        for each in paired:
            # lbound, ubound, perm, label, data
            *prev_others, prev_rb_set = each[0]
            *cur_others, cur_rb_set = each[1]

            if prev_others == cur_others and cur_rb_set != prev_rb_set:
                diff_set = prev_rb_set - cur_rb_set
            else:
                continue

            ram.append((*cur_others, diff_set))

        return ram

    def diff(self, before_st, after_st):
        """
        diff between previous and current state
        """

        # prev_st = self.layers.pop()
        diffed_reg = self.diff_reg(before_st.reg, after_st.reg)
        diffed_ram = self.diff_ram(before_st.ram, after_st.ram)
        # diffed_reg = self.diff_reg(prev_st.reg, cur_st.reg)
        # diffed_ram = self.diff_ram(prev_st.ram, cur_st.ram)
        return self.DiffedState((diffed_reg, diffed_ram))

    def snapshot(func):
        """
        decorator function for saving differential context on certian qdb command
        """

        def magic(self, *args, **kwargs):
            if self.rr:
                # save State before execution
                p_st = self.rr._save()

                # certian execution to be snapshot
                func(self, *args, **kwargs)

                # save State after execution
                q_st = self.rr._save()

                # merge two saved States into a DiffedState
                st = self.rr.diff(p_st, q_st)
                self.rr.layers.append(st)
            else:
                func(self, *args, **kwargs)

        return magic

    def restore(self):
        """
        helper function for restoring running state from an existing incremental snapshot
        """

        prev_st = self.layers.pop()
        cur_st = self._save()

        for reg_name, reg_value in prev_st.reg.items():
            cur_st.reg[reg_name] = reg_value

        to_be_restored = {"reg": cur_st.reg}

        if getattr(prev_st, "ram", None) and prev_st.ram != cur_st.ram:

            ram = []
            # lbound, ubound, perm, label, data
            for each in prev_st.ram:
                *prev_others, prev_rb_set = each
                for *cur_others, cur_rb_set in cur_st.ram:
                    if prev_others == cur_others:
                        cur_rb_dict = dict(cur_rb_set)
                        for idx, val in prev_rb_set:
                            cur_rb_dict[idx] = val

                        bs = bytes(dict(sorted(cur_rb_dict.items())).values())
                        ram.append((*cur_others, bs))

            to_be_restored.update({"mem": {"ram": ram, "mmio": {}}})

        self.ql.restore(to_be_restored)




if __name__ == "__main__":
    pass<|MERGE_RESOLUTION|>--- conflicted
+++ resolved
@@ -3,19 +3,12 @@
 # Cross Platform and Multi Architecture Advanced Binary Emulation Framework
 #
 
-<<<<<<< HEAD
-from typing import Callable, Optional, Mapping
-import math
-=======
 from __future__ import annotations
 from typing import Callable, Optional, Mapping, Tuple
 
 from capstone import CsInsn
 
 from qiling import Qiling
-from qiling.const import *
->>>>>>> 950953aa
-
 from qiling.const import QL_ARCH
 
 from .context import Context
@@ -39,50 +32,13 @@
 
     
 
-<<<<<<< HEAD
 def qdb_print(msgtype: QDB_MSG, msg: str) -> None:
-=======
-
-# signed value convertion
-def signed_val(val: int) -> int:
-    return (val-1 << 32) if is_negative(val) else val
-
-
-def get_cpsr(bits: int) -> Tuple[bool, bool, bool, bool]:
-    return (
-            bits & 0x10000000 != 0, # V, overflow flag
-            bits & 0x20000000 != 0, # C, carry flag
-            bits & 0x40000000 != 0, # Z, zero flag
-            bits & 0x80000000 != 0, # N, sign flag
-            )
-
-
-def get_x86_eflags(bits: int) -> Dict[str, bool]:
-    return {
-            "CF" : bits & 0x0001 != 0, # CF, carry flag
-            "PF" : bits & 0x0004 != 0, # PF, parity flag
-            "AF" : bits & 0x0010 != 0, # AF, adjust flag
-            "ZF" : bits & 0x0040 != 0, # ZF, zero flag
-            "SF" : bits & 0x0080 != 0, # SF, sign flag
-            "OF" : bits & 0x0800 != 0, # OF, overflow flag
-            }
-
-
-def disasm(ql: Qiling, address: int, detail: bool = False) -> Optional[CsInsn]:
->>>>>>> 950953aa
     """
     color printing
     """
 
-<<<<<<< HEAD
     def print_error(msg):
         return f"{color.RED}[!] {msg}{color.END}"
-=======
-    md = ql.arch.disassembler
-    md.detail = detail
-
-    return next(md.disasm(read_inst(ql, address), address), None)
->>>>>>> 950953aa
 
     def print_info(msg):
         return f"{color.CYAN}[+] {msg}{color.END}"
@@ -92,33 +48,10 @@
             QDB_MSG.INFO : print_info,
             }.get(msgtype)(msg)
 
-<<<<<<< HEAD
     print(color_coated)
 
 
 """
-=======
-    if ql.arch.type in (QL_ARCH.ARM, QL_ARCH.CORTEX_M):
-        if ql.arch.is_thumb:
-            first_two = ql.unpack16(ql.mem.read(addr, 2))
-            result = ql.pack16(first_two)
-
-            # to judge whether it's thumb mode or not
-            if any([
-                first_two & 0xf000 == 0xf000,
-                first_two & 0xf800 == 0xf800,
-                first_two & 0xe800 == 0xe800,
-                 ]):
-
-                latter_two = ql.unpack16(ql.mem.read(addr+2, 2))
-                result += ql.pack16(latter_two)
-
-    elif ql.arch.type in (QL_ARCH.X86, QL_ARCH.X8664):
-        # due to the variadic lengh of x86 instructions ( 1~15 )
-        # always assume the maxium size for disassembler to tell
-        # what is it exactly.
-        result = ql.mem.read(addr, 15)
->>>>>>> 950953aa
 
     helper functions for setting proper branch predictor and context render depending on different arch
 
@@ -130,21 +63,12 @@
     """
 
     return {
-<<<<<<< HEAD
             QL_ARCH.X86: BranchPredictorX86,
             QL_ARCH.ARM: BranchPredictorARM,
             QL_ARCH.ARM_THUMB: BranchPredictorARM,
             QL_ARCH.CORTEX_M: BranchPredictorCORTEX_M,
             QL_ARCH.MIPS: BranchPredictorMIPS,
             }.get(ql.archtype)(ql)
-=======
-            QL_ARCH.X86: BranchPredictor_X86,
-            QL_ARCH.ARM: BranchPredictor_ARM,
-            QL_ARCH.ARM_THUMB: BranchPredictor_ARM,
-            QL_ARCH.CORTEX_M: BranchPredictor_CORTEX_M,
-            QL_ARCH.MIPS: BranchPredictor_MIPS,
-            }.get(ql.arch.type)(ql)
->>>>>>> 950953aa
 
 def setup_context_render(ql, predictor):
     """

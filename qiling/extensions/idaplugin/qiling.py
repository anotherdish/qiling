--- conflicted
+++ resolved
@@ -745,12 +745,7 @@
 
     def register_menu_actions(self):
         self.menuitems.append(QLEmuMisc.MenuItem(self.plugin_name + ":start",             self.qlstart,                 "Setup",                      "Setup",                     None,                   True   ))
-<<<<<<< HEAD
-        self.menuitems.append(QLEmuMisc.MenuItem("-",                                     self.qlmenunull,              "",                           None,                        None,                   True   ))        
-=======
         self.menuitems.append(QLEmuMisc.MenuItem("-",                                     self.qlmenunull,              "",                           None,                        None,                   True   ))
-        self.menuitems.append(QLEmuMisc.MenuItem(self.plugin_name + ":runfromhere",       self.qlcontinue,              "Continue",                   "Continue",                  None,                   True   ))
->>>>>>> d5f2f861
         self.menuitems.append(QLEmuMisc.MenuItem(self.plugin_name + ":runtohere",         self.qlruntohere,             "Break",                      "Break",                     None,                   True   ))
         self.menuitems.append(QLEmuMisc.MenuItem(self.plugin_name + ":runfromhere",       self.qlcontinue,              "Continue",                   "Continue",                  None,                   True   ))
         self.menuitems.append(QLEmuMisc.MenuItem(self.plugin_name + ":step",              self.qlstep,                  "Step",                       "Step (CTRL+SHIFT+F9)",      "CTRL+SHIFT+F9",        True   ))

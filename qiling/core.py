--- conflicted
+++ resolved
@@ -291,27 +291,11 @@
         if int(self.verbose) >= level and self.output in (QL_OUT_DEBUG, QL_OUT_DUMP):
             self.nprint(*args, **kw)
 
-
-<<<<<<< HEAD
-    """
-    replace linux or windows syscall/api with custom api/syscall
-    if replace function name is needed, first syscall must be available
-    - ql.set_syscall(0x04, my_syscall_write)
-    - ql.set_syscall("write", my_syscall_write)
-    """
-=======
-    def addr_to_str(self, addr, short=False, endian="big"):
-        return ql_addr_to_str(self, addr, short, endian)
-
-
-    def asm2bytes(self, runasm, arm_thumb=None):
-        return ql_asm2bytes(self, self.archtype, runasm, arm_thumb)
-    
+   
     # replace linux or windows syscall/api with custom api/syscall
     # if replace function name is needed, first syscall must be available
     # - ql.set_syscall(0x04, my_syscall_write)
     # - ql.set_syscall("write", my_syscall_write)
->>>>>>> 0592a1b5
     def set_syscall(self, syscall_cur, syscall_new):
         if self.ostype in (QL_POSIX):
             if isinstance(syscall_cur, int):

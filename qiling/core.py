#!/usr/bin/env python3
# 
# Cross Platform and Multi Architecture Advanced Binary Emulation Framework
# Built on top of Unicorn emulator (www.unicorn-engine.org) 

import sys, struct, os, platform, importlib, socket
from unicorn import *

from qiling.arch.filetype import *
from qiling.os.posix.filestruct import *
from qiling.exception import *
from qiling.utils import *
from qiling.os.utils import *
from qiling.arch.utils import *
from qiling.os.linux.thread import *
from qiling.gdbserver.gdblistener import GDBSession

__version__ = "0.9"


def catch_KeyboardInterrupt(ql):
    def decorator(func):
        def wrapper(*args, **kw):
            try:
                return func(*args, **kw)
            except BaseException as e:
                # ql.nprint("Received a request from the user to stop!\n")
                ql.stop(stop_event=THREAD_EVENT_UNEXECPT_EVENT)
                ql.internal_exception = e

        return wrapper

    return decorator


class Qiling:
    arch = ''
    archbit = ''
    uc = ''
    path = ''
    entry_point = 0
    elf_entry = 0
    new_stack = 0
    brk_address = 0
    shellcode_init = 0
    file_des = []
    stdin = ql_file('stdin', sys.stdin.fileno())
    stdout = ql_file('stdout', sys.stdout.fileno())
    stderr = ql_file('stderr', sys.stderr.fileno())
    sigaction_act = []
    child_processes = False
    patch_bin = []
    patch_lib = []
    patched_lib = []
    loadbase = 0
    map_info = []
    timeout = 0
    until_addr = 0
    byte = 0
    # due to the instablity of multithreading, added a swtich for multithreading. at least for MIPS32EL for now
    multithread = False
    thread_management = None
    # To use IPv6 or not, to avoid binary double bind. ipv6 and ipv4 bind the same port at the same time
    ipv6 = False
    # Bind to localhost
    bindtolocalhost = False
    # required root permission
    root = True
    currentpath = os.getcwd()
    log_file_fd = None
    current_path = '/'
    fs_mapper = []
    exit_code = 0
    debug_stop = False
    internal_exception = None

    def __init__(
            self,
            filename=None,
            rootfs=None,
            argv=[],
            env={},
            shellcoder=None,
            ostype=None,
            archtype=None,
            bigendian=False,
            libcache=False,
            stdin=0,
            stdout=0,
            stderr=0,
            output=None,
            verbose=0,
            log_console=True,
            log_dir=None,
            log_split=False,
            mmap_start=0,
            stack_address=0,
            stack_size=0,
            interp_base=0,
            automatize_input=False
    ):

        self.output = output
        self.verbose = verbose
        self.ostype = ostype
        self.archtype = archtype
        self.bigendian = bigendian
        self.shellcoder = shellcoder
        self.filename = filename
        self.rootfs = rootfs
        self.argv = argv
        self.env = env
        self.libcache = libcache
        self.log_console = log_console
        self.log_dir = log_dir
        self.log_split = log_split
        self.platform = platform.system()
        self.mmap_start = mmap_start
        self.stack_address = stack_address
        self.stack_size = stack_size
        self.interp_base = interp_base
        self.dict_posix_syscall = dict()
        self.user_defined_api = {}
        self.global_thread_id = 0
        self.gdb = None
        self.gdbsession = None
        self.automatize = automatize_input

        if self.ostype and type(self.ostype) == str:
            self.ostype = self.ostype.lower()
            self.ostype = ostype_convert(self.ostype)

        if self.shellcoder and self.archtype and type(self.archtype) == str:
            self.arch = self.arch.lower()
            self.arch = arch_convert(self.archtype)

        if self.rootfs and self.shellcoder is None:
            if os.path.exists(str(self.filename[0])) and os.path.exists(self.rootfs):
                self.path = (str(self.filename[0]))
                if self.ostype is None or self.arch is None:
                    self.arch, self.ostype = ql_checkostype(self)

                self.argv = self.filename

            elif not os.path.exists(str(self.filename[0])) or not os.path.exists(self.rootfs):
                raise QlErrorFileNotFound("[!] Target binary or rootfs not found")

        _logger = ql_setup_logging_stream(self.output)

        if self.log_dir is not None and type(self.log_dir) == str:

            self.log_dir = os.path.join(self.rootfs, self.log_dir)
            if not os.path.exists(self.log_dir):
                os.makedirs(self.log_dir, 0o755)

            pid = os.getpid()

            # Is better to call the logfile as the binary we are testing instead of a pid with no logical value
            self.log_file = os.path.join(self.log_dir, self.filename[0].split("/")[-1])
            _logger = ql_setup_logging_file(self.output, self.log_file + "_" + str(pid), _logger)

        self.log_file_fd = _logger

        if self.ostype in (QL_LINUX, QL_FREEBSD, QL_MACOS):
            if stdin != 0:
                self.stdin = stdin

            if stdout != 0:
                self.stdout = stdout

            if stderr != 0:
                self.stderr = stderr

            self.file_des = [0] * 256
            self.file_des[0] = self.stdin
            self.file_des[1] = self.stdout
            self.file_des[2] = self.stderr

            for _ in range(256):
                self.sigaction_act.append(0)

        if not ql_is_valid_arch(self.arch):
            raise QlErrorArch("[!] Invalid Arch")

        arch_func = ql_get_arch_module_function(self.arch, ql_arch_convert_str(self.arch).upper())

        self.archbit = ql_get_arch_bits(self.arch)

        if self.arch not in QL_ENDINABLE:
            self.archendian = QL_ENDIAN_EL    
        
        if self.shellcoder and self.arch in QL_ENDINABLE and self.bigendian == True:
            self.archendian = QL_ENDIAN_EB

        self.archfunc = arch_func(self)

        if self.archbit:
            self.pointersize = (self.archbit // 8)

        if self.ostype not in QL_OS:
            raise QlErrorOsType("[!] OSTYPE required: either 'linux', 'windows', 'freebsd', 'macos'")

        if self.output and type(self.output) == str:
            self.output = self.output.lower()
            if self.output not in QL_OUTPUT:
                raise QlErrorOutput("[!] OUTPUT required: either 'default', 'off', 'disasm', 'debug', 'dump'")
<<<<<<< HEAD

        if type(self.verbose) != int and self.verbose < 99 and self.output in (
        QL_OUT_DEBUG, QL_OUT_DISASM, QL_OUT_DUMP):
=======
        
        if type(self.verbose) != int or self.verbose > 99 and (self.verbose > 0 and self.output not in (QL_OUT_DEBUG, QL_OUT_DUMP)):
>>>>>>> 62cfccb9
            raise QlErrorOutput("[!] verbose required input as int and less then 99")

        if self.shellcoder and self.arch and self.ostype:
            self.shellcode()
        else:
            self.load_exec()

    def build_os_execution(self, function_name):
        self.runtype = ql_get_os_module_function(self.ostype, self.arch, "runner")
        return ql_get_os_module_function(self.ostype, self.arch, function_name)

    def load_exec(self):
        loader_file = self.build_os_execution("loader_file")
        loader_file(self)

    def shellcode(self):
        self.__enable_bin_patch()
        loader_shellcode = self.build_os_execution("loader_shellcode")
        loader_shellcode(self)

    def run(self):
        if self.gdb is not None:
            try:
                if self.gdb is True:
                    self.gdbserver()
                else:
                    ip, port = '', ''
                    try:
                        ip, port = self.gdb.split(':')
                        port = int(port)
                    except:
                        raise QlErrorOutput("[!] Error: ip or port\n")
                    self.gdbserver(ip, port)
            except KeyboardInterrupt:
                if self.gdbsession():
                    self.gdbsession.close()
                raise QlErrorOutput("[!] GDBServer session ended\n")

        self.__enable_bin_patch()
        runner = self.build_os_execution("runner")
        runner(self)

        if self.gdb is not None:
            self.gdbsession.run()


    def nprint(self, *args, **kw):
        if self.thread_management is not None and self.thread_management.cur_thread is not None:
            fd = self.thread_management.cur_thread.log_file_fd
        else:
            fd = self.log_file_fd

        if self.output != QL_OUT_OFF:
            fd.info(*args, **kw)

        if fd is not None:
            if isinstance(fd, logging.FileHandler):
                fd.emit()
            elif isinstance(fd, logging.StreamHandler):
                fd.flush()

    def dprint(self, level, *args, **kw):
        if type(self.verbose) != int or self.verbose > 99 and (self.verbose > 0 and self.output not in (QL_OUT_DEBUG, QL_OUT_DUMP)):
            raise QlErrorOutput("[!] ql.verbose > 1 must use with QL_OUT_DEBUG, QL_OUT_DUMP or else ql.verbose must be 0")

        if self.verbose >= level:
            if self.output == QL_OUT_DEBUG:
                self.log_file_fd.debug(*args, **kw)
            elif self.output == QL_OUT_DUMP:
                msg = str(args[0])
                msg += '\n'  # if isinstance(msg, str) else '\n'
                self.log_file_fd.debug(msg, **kw)

    def addr_to_str(self, addr, short=False, endian="big"):
        return ql_addr_to_str(self, addr, short, endian)

    def asm2bytes(self, runasm, arm_thumb=None):
        return ql_asm2bytes(self, self.arch, runasm, arm_thumb)

    def set_syscall(self, syscall_cur, syscall_new):
        if self.ostype in (QL_LINUX, QL_MACOS, QL_FREEBSD):
            self.dict_posix_syscall[syscall_cur] = syscall_new
        elif self.ostype == QL_WINDOWS:
            self.set_api(syscall_cur, syscall_new)


    def set_api(self, api_name, api_func):
        if self.ostype == QL_WINDOWS:
            self.user_defined_api[api_name] = api_func


    def hook_code(self, callback, user_data=None, begin=1, end=0):
        @catch_KeyboardInterrupt(self)
        def _callback(uc, addr, size, pack_data):
            # unpack what we packed for hook_add()
            user_data, callback = pack_data
            if user_data:
                callback(self, addr, size, user_data)
            else:
                # callback does not require user_data
                callback(self, addr, size)

        # pack user_data & callback for wrapper _callback
        self.uc.hook_add(UC_HOOK_CODE, _callback, (user_data, callback), begin, end)


    def hook_intr(self, callback, user_data=None, begin=1, end=0):
        @catch_KeyboardInterrupt(self)
        def _callback(uc, intno, pack_data):
            # unpack what we packed for hook_add()
            user_data, callback = pack_data
            if user_data:
                callback(self, intno, user_data)
            else:
                # callback does not require user_data
                callback(self, intno)

        # pack user_data & callback for wrapper _callback
        self.uc.hook_add(UC_HOOK_INTR, _callback, (user_data, callback), begin, end)


    def hook_block(self, callback, user_data=None, begin=1, end=0):
        @catch_KeyboardInterrupt(self)
        def _callback(uc, addr, size, pack_data):
            # unpack what we packed for hook_add()
            user_data, callback = pack_data
            if user_data:
                callback(self, addr, size, user_data)
            else:
                # callback does not require user_data
                callback(self, addr, size)

        # pack user_data & callback for wrapper _callback
        self.uc.hook_add(UC_HOOK_BLOCK, _callback, (user_data, callback), begin, end)

    def hook_mem_unmapped(self, callback, user_data=None, begin=1, end=0):
        @catch_KeyboardInterrupt(self)
        def _callback(uc, access, addr, size, value, pack_data):
            # unpack what we packed for hook_add()
            user_data, callback = pack_data
            if user_data:
                callback(self, addr, size, value, user_data)
            else:
                # callback does not require user_data
                callback(self, addr, size, value)

        # pack user_data & callback for wrapper _callback
        self.uc.hook_add(UC_HOOK_MEM_UNMAPPED, _callback, (user_data, callback), begin, end)

    def hook_mem_read_invalid(self, callback, user_data=None, begin=1, end=0):
        @catch_KeyboardInterrupt(self)
        def _callback(uc, access, addr, size, value, pack_data):
            # unpack what we packed for hook_add()
            user_data, callback = pack_data
            if user_data:
                callback(self, addr, size, value, user_data)
            else:
                # callback does not require user_data
                callback(self, addr, size, value)

        # pack user_data & callback for wrapper _callback
        self.uc.hook_add(UC_HOOK_MEM_READ_INVALID, _callback, (user_data, callback), begin, end)

    def hook_mem_write_invalid(self, callback, user_data=None, begin=1, end=0):
        @catch_KeyboardInterrupt(self)
        def _callback(uc, access, addr, size, value, pack_data):
            # unpack what we packed for hook_add()
            user_data, callback = pack_data
            if user_data:
                callback(self, addr, size, value, user_data)
            else:
                # callback does not require user_data
                callback(self, addr, size, value)

        # pack user_data & callback for wrapper _callback
        self.uc.hook_add(UC_HOOK_MEM_WRITE_INVALID, _callback, (user_data, callback), begin, end)

    def hook_mem_fetch_invalid(self, callback, user_data=None, begin=1, end=0):
        @catch_KeyboardInterrupt(self)
        def _callback(uc, access, addr, size, value, pack_data):
            # unpack what we packed for hook_add()
            user_data, callback = pack_data
            if user_data:
                callback(self, addr, size, value, user_data)
            else:
                # callback does not require user_data
                callback(self, addr, size, value)

        # pack user_data & callback for wrapper _callback
        self.uc.hook_add(UC_HOOK_MEM_FETCH_INVALID, _callback, (user_data, callback), begin, end)

    def hook_mem_invalid(self, callback, user_data=None, begin=1, end=0):
        @catch_KeyboardInterrupt(self)
        def _callback(uc, access, addr, size, value, pack_data):
            # unpack what we packed for hook_add()
            user_data, callback = pack_data
            if user_data:
                callback(self, addr, size, value, user_data)
            else:
                # callback does not require user_data
                callback(self, addr, size, value)

        # pack user_data & callback for wrapper _callback
        self.uc.hook_add(UC_HOOK_MEM_VALID, _callback, (user_data, callback), begin, end)

    # a convenient API to set callback for a single address
    def hook_address(self, callback, address, user_data=None):
        @catch_KeyboardInterrupt(self)
        def _callback(uc, _addr, _size, pack_data):
            # unpack what we packed for hook_add()
            user_data, callback = pack_data
            if user_data:
                callback(self, user_data)
            else:
                # callback does not require user_data
                callback(self)

        # pack user_data & callback for wrapper _callback
        self.uc.hook_add(UC_HOOK_CODE, _callback, (user_data, callback), address, address)

    def hook_mem_read(self, callback, user_data=None, begin=1, end=0):
        @catch_KeyboardInterrupt(self)
        def _callback(uc, access, addr, size, value, pack_data):
            # unpack what we packed for hook_add()
            user_data, callback = pack_data
            if user_data:
                callback(self, addr, size, value, user_data)
            else:
                # callback does not require user_data
                callback(self, addr, size, value)

        # pack user_data & callback for wrapper _callback
        self.uc.hook_add(UC_HOOK_MEM_READ, _callback, (user_data, callback), begin, end)

    def hook_mem_write(self, callback, user_data=None, begin=1, end=0):
        @catch_KeyboardInterrupt(self)
        def _callback(uc, access, addr, size, value, pack_data):
            # unpack what we packed for hook_add()
            user_data, callback = pack_data
            if user_data:
                callback(self, addr, size, value, user_data)
            else:
                # callback does not require user_data
                callback(self, addr, size, value)

        # pack user_data & callback for wrapper _callback
        self.uc.hook_add(UC_HOOK_MEM_WRITE, _callback, (user_data, callback), begin, end)

    def hook_mem_fetch(self, callback, user_data=None, begin=1, end=0):
        @catch_KeyboardInterrupt(self)
        def _callback(uc, access, addr, size, value, pack_data):
            # unpack what we packed for hook_add()
            user_data, callback = pack_data
            if user_data:
                callback(self, addr, size, value, user_data)
            else:
                # callback does not require user_data
                callback(self, addr, size, value)

        # pack user_data & callback for wrapper _callback
        self.uc.hook_add(UC_HOOK_MEM_FETCH, _callback, (user_data, callback), begin, end)

    def hook_insn(self, callback, arg1, user_data=None, begin=1, end=0):
        @catch_KeyboardInterrupt(self)
        def _callback_x86_syscall(uc, pack_data):
            # unpack what we packed for hook_add()
            user_data, callback = pack_data
            if user_data:
                callback(self, user_data)
            else:
                # callback does not require user_data
                callback(self)

        if arg1 == UC_X86_INS_SYSCALL:
            # pack user_data & callback for wrapper _callback
            self.uc.hook_add(UC_HOOK_INSN, _callback_x86_syscall, (user_data, callback), begin, end, arg1)
        else:
            self.uc.hook_add(UC_HOOK_INSN, callback, user_data, begin, end, arg1)

    def stack_push(self, data):
        self.archfunc.stack_push(data)

    def stack_pop(self):
        return self.archfunc.stack_pop()

    def stack_read(self, index):
        return self.archfunc.stack_read(index)

    def stack_write(self, index, data):
        self.archfunc.stack_write(index, data)

    def unpack64(self, x):
        return struct.unpack('Q', x)[0]

    def pack64(self, x):
        return struct.pack('Q', x)

    def unpack64s(self, x):
        return struct.unpack('q', x)[0]

    def unpack32(self, x):
        if self.archendian == QL_ENDIAN_EB:
            return struct.unpack('>I', x)[0]
        else:
            return struct.unpack('I', x)[0]

    def pack32(self, x):
        if self.archendian == QL_ENDIAN_EB:
            return struct.pack('>I', x)
        else:
            return struct.pack('I', x)

    def unpack32s(self, x):
        if self.archendian == QL_ENDIAN_EB:
            return struct.unpack('>i', x)[0]
        else:
            return struct.unpack('i', x)[0]

    def unpack32s_ne(self, x):
        return struct.unpack('i', x)[0]

    def pack32s(self, x):
        if self.archendian == QL_ENDIAN_EB:
            return struct.pack('>i', x)
        else:
            return struct.pack('i', x)

    def unpack16(self, x):
        if self.archendian == QL_ENDIAN_EB:
            return struct.unpack('>H', x)[0]
        else:
            return struct.unpack('H', x)[0]

    def pack16(self, x):
        if self.archendian == QL_ENDIAN_EB:
            return struct.pack('>H', x)
        else:
            return struct.pack('H', x)

    def pack(self, data):
        if self.archbit == 64:
            return self.pack64(data)
        elif self.archbit == 32:
            return self.pack32(data)
        else:
            raise

    def unpack(self, data):
        if self.archbit == 64:
            return self.unpack64(data)
        elif self.archbit == 32:
            return self.unpack32(data)
        else:
            raise

    def unpacks(self, data):
        if self.archbit == 64:
            return self.unpack64s(data)
        elif self.archbit == 32:
            return self.unpack32s(data)
        else:
            raise

            # patch @code to memory address @addr

    def patch(self, addr, code, file_name=b''):
        if file_name == b'':
            self.patch_bin.append((addr, code))
        else:
            self.patch_lib.append((addr, code, file_name.decode()))

    # read @size of bytes from memory address @addr
    def mem_read(self, addr, size):
        return self.uc.mem_read(addr, size)

    # write @data to memory address @addr
    def mem_write(self, addr, data):
        return self.uc.mem_write(addr, data)

    # get PC register
    @property
    def reg_pc(self):
        return self.archfunc.get_reg_pc()

    # get SP register
    @property
    def reg_sp(self):
        return self.archfunc.get_reg_sp()

    # get PC register value
    @property
    def pc(self):
        return self.archfunc.get_pc()

    # pc.setter: set PC register
    @pc.setter
    def pc(self, value):
        self.archfunc.set_pc(value)

    # get stack pointer register
    @property
    def sp(self):
        return self.archfunc.get_sp()

    # sp.setter: set stack pointer register
    @sp.setter
    def sp(self, value):
        self.archfunc.set_sp(value)

    @property
    def output(self):
        return self._output

    @output.setter
    def output(self, output):
        self._output = output_convert(output)

    @property
    def platform(self):
        return self._platform

    @platform.setter
    def platform(self, value):
        if value == 'Linux':
            self._platform = QL_LINUX
        elif value == 'Darwin':
            self._platform = QL_MACOS
        elif value == 'Windows':
            self._platform = QL_WINDOWS
        elif value == 'FreeBSD':
            self._platform = QL_FREEBSD
        else:
            self._platform = None

    def __enable_bin_patch(self):
        for addr, code in self.patch_bin:
            self.uc.mem_write(self.loadbase + addr, code)

    def enable_lib_patch(self):
        for addr, code, filename in self.patch_lib:
            self.uc.mem_write(self.__get_lib_base(filename) + addr, code)

    def set_timeout(self, microseconds):
        self.timeout = microseconds

    def set_exit(self, until_addr):
        self.until_addr = until_addr

    def insert_map_info(self, mem_s, mem_e, mem_p, mem_info):
        tmp_map_info = []
        insert_flag = 0
        map_info = self.map_info
        if len(map_info) == 0:
            tmp_map_info.append([mem_s, mem_e, mem_p, mem_info])
        else:
            for s, e, p, info in map_info:
                if e <= mem_s:
                    tmp_map_info.append([s, e, p, info])
                    continue
                if s >= mem_e:
                    if insert_flag == 0:
                        insert_flag = 1
                        tmp_map_info.append([mem_s, mem_e, mem_p, mem_info])
                    tmp_map_info.append([s, e, p, info])
                    continue
                if s < mem_s:
                    tmp_map_info.append([s, mem_s, mem_p, info])

                if s == mem_s:
                    pass

                if insert_flag == 0:
                    insert_flag = 1
                    tmp_map_info.append([mem_s, mem_e, mem_p, mem_info])

                if e > mem_e:
                    tmp_map_info.append([mem_e, e, mem_p, info])

                if e == mem_e:
                    pass
            if insert_flag == 0:
                tmp_map_info.append([mem_s, mem_e, mem_p, mem_info])
        map_info = []
        map_info.append(tmp_map_info[0])

        for s, e, p, info in tmp_map_info[1:]:
            if s == map_info[-1][1] and info == map_info[-1][2]:
                map_info[-1][1] = e
            else:
                map_info.append([s, e, p, info])

        self.map_info = map_info

    def show_map_info(self):
        self.nprint("[+] Start      End        Perm.  Path\n")
        for s, e, p, info in self.map_info:
            self.nprint("[+] %08x - %08x - %s    %s\n" % (s, e, p, info))

    def __get_lib_base(self, filename):
        for s, e, p, info in self.map_info:
            if os.path.split(info)[1] == filename:
                return s
        return -1

    def add_fs_mapper(self, fm, to):
        self.fs_mapper.append([fm, to])

    def stop(self, stop_event=THREAD_EVENT_EXIT_GROUP_EVENT):
        if self.thread_management != None:
            td = self.thread_management.cur_thread
            td.stop()
            td.stop_event = stop_event
        self.uc.emu_stop()

    def gdbserver(self, ip=None, port=None):
        path = self.path
        try:
            if ip is None:
                ip = '127.0.0.1'
            if port is None:
                port = 9999
            sock = socket.socket(socket.AF_INET, socket.SOCK_STREAM)
            sock.bind((ip, port))
            self.nprint("\ngdb> Initializing loadbase 0x%x\n" % (self.loadbase))
            self.nprint("gdb> Listening on %s:%u\n" % (ip, port))
            sock.listen(1)
            conn, addr = sock.accept()
        except:
            self.nprint("gdb> Error: Address already in use\n")
            raise
        try:
            mappings = [(hex(self.entry_point), 0x10)]
            exit_point = self.entry_point + os.path.getsize(path)
            self.gdbsession = GDBSession(self, conn, exit_point, mappings)
        except:
            self.nprint("gdb> Error: Not able to initialize GDBServer\n")
            raise<|MERGE_RESOLUTION|>--- conflicted
+++ resolved
@@ -204,14 +204,9 @@
             self.output = self.output.lower()
             if self.output not in QL_OUTPUT:
                 raise QlErrorOutput("[!] OUTPUT required: either 'default', 'off', 'disasm', 'debug', 'dump'")
-<<<<<<< HEAD
-
-        if type(self.verbose) != int and self.verbose < 99 and self.output in (
-        QL_OUT_DEBUG, QL_OUT_DISASM, QL_OUT_DUMP):
-=======
+
         
         if type(self.verbose) != int or self.verbose > 99 and (self.verbose > 0 and self.output not in (QL_OUT_DEBUG, QL_OUT_DUMP)):
->>>>>>> 62cfccb9
             raise QlErrorOutput("[!] verbose required input as int and less then 99")
 
         if self.shellcoder and self.arch and self.ostype:

--- conflicted
+++ resolved
@@ -1,14 +1,9 @@
 language: python
 os:
   - linux
-<<<<<<< HEAD
   - freebsd
-arch:
-  - amd64
-=======
   - osx
 osx_image: xcode11.2
->>>>>>> 52a9f445
 python:
   - "3.6"
   - "3.5"
